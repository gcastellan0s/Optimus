--- conflicted
+++ resolved
@@ -6,11 +6,7 @@
 
 env:
     global:
-<<<<<<< HEAD
         - SPARK_HOME=/tmp/spark-2.2.1-bin-hadoop2.7
-=======
-        - SPARK_HOME=/tmp/spark-2.3.1-bin-hadoop2.7
->>>>>>> 1f34794c
 
 before_install:
     - chmod +x install-spark-2-3-1.sh
