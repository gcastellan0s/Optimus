--- conflicted
+++ resolved
@@ -6,11 +6,7 @@
 
 from optimus import Optimus
 
-<<<<<<< HEAD
-import optimus.spark.ml.feature as fe
-=======
 import optimus.ml.encoding as fe
->>>>>>> 3d42bec2
 
 op = Optimus(master='local')
 
