{
 "cells": [
  {
   "cell_type": "markdown",
   "metadata": {},
   "source": [
    "## This will initialize Spark and will give you a link to open Bumblebee"
   ]
  },
  {
   "cell_type": "code",
   "execution_count": 1,
   "metadata": {},
   "outputs": [
    {
     "name": "stderr",
     "output_type": "stream",
     "text": [
      "..\\optimus\\helpers\\functions.py:170: DeprecationWarning: invalid escape sequence \\d\n",
      "  pattern = '\\\"(\\d+\\.\\d+).*\\\"'\n",
      "C:\\Users\\argenisleon\\Anaconda3\\lib\\site-packages\\socks.py:58: DeprecationWarning: Using or importing the ABCs from 'collections' instead of from 'collections.abc' is deprecated, and in 3.8 it will stop working\n",
      "  from collections import Callable\n",
      "\n",
      "    You are using PySparkling of version 2.4.10, but your PySpark is of\n",
      "    version 2.3.1. Please make sure Spark and PySparkling versions are compatible. \n",
      "`formatargspec` is deprecated since Python 3.5. Use `signature` and the `Signature` object directly\n",
      "invalid escape sequence \\d\n"
     ]
    },
    {
     "data": {
      "text/html": [
<<<<<<< HEAD
       "Your connection keys are in bumblebee.ini. If you really care about privacy get your keys and put them<a href ='http://app.hi-bumblebee.com'> here</a>. If you are testing just <a target='_blank' href ='http://app.hi-bumblebee.com/?session=4333ca23-2415-49fd-9eb3-0fc0df770082&key=-sW4qA88E1zYztUXoyFIaZyJe_9MYcxrXUDnkiQii4k=&view=0'>call bumblebee</a>"
=======
       "Your connection keys are in bumblebee.ini. If you really care about privacy get your keys and put them<a href ='https://app.hi-bumblebee.com'> here</a>. If you are testing just <a target='_blank' href ='https://app.hi-bumblebee.com/?session=4333ca23-2415-49fd-9eb3-0fc0df770082&key=-sW4qA88E1zYztUXoyFIaZyJe_9MYcxrXUDnkiQii4k=&view=0'>call bumblebee</a>"
>>>>>>> 3d42bec2
      ],
      "text/plain": [
       "<IPython.core.display.HTML object>"
      ]
     },
     "metadata": {},
     "output_type": "display_data"
    }
   ],
   "source": [
    "# op= Optimus(master=\"local[*]\",comm=True)\n",
    "%load_ext autoreload\n",
    "%autoreload 2\n",
    "import sys\n",
    "sys.path.append(\"..\")\n",
    "from optimus import Optimus\n",
    "\n",
    "# Create optimus\n",
    "op = Optimus(master=\"local\", app_name= \"optimus\",  comm=True)"
   ]
  },
  {
   "cell_type": "code",
   "execution_count": 7,
   "metadata": {},
   "outputs": [],
   "source": [
    "df_small= op.load.csv(\"data/foo.csv\")"
   ]
  },
  {
   "cell_type": "markdown",
   "metadata": {},
   "source": [
    "### With send() the data will be displayed in Bumblebee"
   ]
  },
  {
   "cell_type": "code",
   "execution_count": 8,
   "metadata": {},
   "outputs": [
    {
     "name": "stdout",
     "output_type": "stream",
     "text": [
      "'stddev' function in 'product' column is returning 'nan'. Is that what you expected?. Seems that 'product' has 'nan' values\n",
      "'kurtosis' function in 'product' column is returning 'nan'. Is that what you expected?. Seems that 'product' has 'nan' values\n",
      "'skewness' function in 'product' column is returning 'nan'. Is that what you expected?. Seems that 'product' has 'nan' values\n",
      "'variance' function in 'product' column is returning 'nan'. Is that what you expected?. Seems that 'product' has 'nan' values\n",
      "Send!\n"
     ]
    }
   ],
   "source": [
    "df_small.send(\"small\")"
   ]
  },
  {
   "cell_type": "markdown",
   "metadata": {},
   "source": [
    "### Send a bigger a dataframe"
   ]
  },
  {
   "cell_type": "code",
   "execution_count": 7,
   "metadata": {},
   "outputs": [],
   "source": [
    "df = op.load.csv(\"data/crime.csv\")"
   ]
  },
  {
   "cell_type": "code",
   "execution_count": 8,
   "metadata": {},
   "outputs": [
    {
     "name": "stdout",
     "output_type": "stream",
     "text": [
      "'stddev' function in 'INCIDENT_NUMBER' column is returning 'nan'. Is that what you expected?. Seems that 'INCIDENT_NUMBER' has 'nan' values\n",
      "'kurtosis' function in 'INCIDENT_NUMBER' column is returning 'nan'. Is that what you expected?. Seems that 'INCIDENT_NUMBER' has 'nan' values\n",
      "'skewness' function in 'INCIDENT_NUMBER' column is returning 'nan'. Is that what you expected?. Seems that 'INCIDENT_NUMBER' has 'nan' values\n",
      "'variance' function in 'INCIDENT_NUMBER' column is returning 'nan'. Is that what you expected?. Seems that 'INCIDENT_NUMBER' has 'nan' values\n",
      "'kurtosis' function in 'STREET' column is returning 'nan'. Is that what you expected?. Seems that 'STREET' has 'nan' values\n",
      "'skewness' function in 'STREET' column is returning 'nan'. Is that what you expected?. Seems that 'STREET' has 'nan' values\n",
      "Send!\n",
      "Wall time: 2min 51s\n"
     ]
    }
   ],
   "source": [
    "%%time\n",
    "df.send(\"crime\")"
   ]
  },
  {
   "cell_type": "markdown",
   "metadata": {},
   "source": [
    "Get data from mysql and send it to Bumblebee"
   ]
  },
  {
   "cell_type": "code",
   "execution_count": 2,
   "metadata": {},
<<<<<<< HEAD
   "outputs": [],
   "source": []
=======
   "outputs": [
    {
     "name": "stdout",
     "output_type": "stream",
     "text": [
      "Wall time: 0 ns\n"
     ]
    }
   ],
   "source": [
    "%%time\n",
    "# Put your db credentials here\n",
    "db =  op.connect(\n",
    "    db_type=\"mysql\",\n",
    "    host=\"165.227.196.70\", \n",
    "    database= \"optimus\", \n",
    "    user= \"test\", \n",
    "    password = \"test\")"
   ]
  },
  {
   "cell_type": "markdown",
   "metadata": {},
   "source": [
    "Check the tables in the database"
   ]
  },
  {
   "cell_type": "code",
   "execution_count": 3,
   "metadata": {},
   "outputs": [
    {
     "data": {
      "text/html": [
       "\n",
       "\n",
       "\n",
       "\n",
       "\n",
       "<div class=\"info_items\" style=\"margin: 10px 0; font-family: sans-serif; font-size: 10px;\">Viewing 1 of 1 rows / 2 columns</div>\n",
       "<div class=\"info_items\" style=\"margin: 10px 0; font-family: sans-serif; font-size: 10px;\">1 partition(s)</div>\n",
       "\n",
       "<table class=\"optimus_table\" style=\"font-size: 12px;\">\n",
       "    <thead style=\"border-bottom: 1px solid black;\">\n",
       "    <tr>\n",
       "        \n",
       "        <th style=\"font-family: sans-serif;\">\n",
       "            <div class=\"column_name\" style=\"font-size: 1.2em;\">TABLE_NAME</div>\n",
       "            <div class=\"data_type\" style=\"font-size: 0.8em; font-weight: normal;\">1 (string)</div>\n",
       "            <div class=\"data_type\" style=\"font-size: 0.8em; font-weight: normal;\">\n",
       "                \n",
       "                nullable\n",
       "                \n",
       "            </div>\n",
       "        </th>\n",
       "        \n",
       "        <th style=\"font-family: sans-serif;\">\n",
       "            <div class=\"column_name\" style=\"font-size: 1.2em;\">TABLE_ROWS</div>\n",
       "            <div class=\"data_type\" style=\"font-size: 0.8em; font-weight: normal;\">2 (decimal(20,0))</div>\n",
       "            <div class=\"data_type\" style=\"font-size: 0.8em; font-weight: normal;\">\n",
       "                \n",
       "                nullable\n",
       "                \n",
       "            </div>\n",
       "        </th>\n",
       "        \n",
       "    </tr>\n",
       "\n",
       "    </thead>\n",
       "    <tbody style=\"font-family: monospace; border-bottom: 1px solid #cccccc;\">\n",
       "    \n",
       "    <tr>\n",
       "        \n",
       "        <td style=\"border: 0px;\">\n",
       "            <div style=\"min-height: 14px;\" title=\"test_data\">\n",
       "                \n",
       "                test_data\n",
       "                 \n",
       "            </div>\n",
       "        </td>\n",
       "        \n",
       "        <td style=\"border: 0px;\">\n",
       "            <div style=\"min-height: 14px;\" title=\"100\">\n",
       "                \n",
       "                100\n",
       "                 \n",
       "            </div>\n",
       "        </td>\n",
       "        \n",
       "    </tr>\n",
       "    \n",
       "    </tbody>\n",
       "</table>\n",
       "\n",
       "\n",
       "<div class=\"info_items\" style=\"margin: 10px 0; font-family: sans-serif; font-size: 10px;\">Viewing 1 of 1 rows / 2 columns</div>\n",
       "<div class=\"info_items\" style=\"margin: 10px 0; font-family: sans-serif; font-size: 10px;\">1 partition(s)</div>\n"
      ],
      "text/plain": [
       "<IPython.core.display.HTML object>"
      ]
     },
     "metadata": {},
     "output_type": "display_data"
    }
   ],
   "source": [
    "db.tables()"
   ]
  },
  {
   "cell_type": "code",
   "execution_count": 4,
   "metadata": {},
   "outputs": [
    {
     "name": "stdout",
     "output_type": "stream",
     "text": [
      "100 rows\n"
     ]
    }
   ],
   "source": [
    "df_db = db.table_to_df(\"test_data\",limit=\"all\")"
   ]
  },
  {
   "cell_type": "code",
   "execution_count": 5,
   "metadata": {},
   "outputs": [
    {
     "name": "stdout",
     "output_type": "stream",
     "text": [
      "Send!\n"
     ]
    }
   ],
   "source": [
    "df_db.send(\"db\")"
   ]
>>>>>>> 3d42bec2
  }
 ],
 "metadata": {
  "kernelspec": {
   "display_name": "Python 3",
   "language": "python",
   "name": "python3"
  },
  "language_info": {
   "codemirror_mode": {
    "name": "ipython",
    "version": 3
   },
   "file_extension": ".py",
   "mimetype": "text/x-python",
   "name": "python",
   "nbconvert_exporter": "python",
   "pygments_lexer": "ipython3",
   "version": "3.7.1"
  }
 },
 "nbformat": 4,
 "nbformat_minor": 4
}<|MERGE_RESOLUTION|>--- conflicted
+++ resolved
@@ -30,11 +30,7 @@
     {
      "data": {
       "text/html": [
-<<<<<<< HEAD
-       "Your connection keys are in bumblebee.ini. If you really care about privacy get your keys and put them<a href ='http://app.hi-bumblebee.com'> here</a>. If you are testing just <a target='_blank' href ='http://app.hi-bumblebee.com/?session=4333ca23-2415-49fd-9eb3-0fc0df770082&key=-sW4qA88E1zYztUXoyFIaZyJe_9MYcxrXUDnkiQii4k=&view=0'>call bumblebee</a>"
-=======
        "Your connection keys are in bumblebee.ini. If you really care about privacy get your keys and put them<a href ='https://app.hi-bumblebee.com'> here</a>. If you are testing just <a target='_blank' href ='https://app.hi-bumblebee.com/?session=4333ca23-2415-49fd-9eb3-0fc0df770082&key=-sW4qA88E1zYztUXoyFIaZyJe_9MYcxrXUDnkiQii4k=&view=0'>call bumblebee</a>"
->>>>>>> 3d42bec2
       ],
       "text/plain": [
        "<IPython.core.display.HTML object>"
@@ -145,10 +141,6 @@
    "cell_type": "code",
    "execution_count": 2,
    "metadata": {},
-<<<<<<< HEAD
-   "outputs": [],
-   "source": []
-=======
    "outputs": [
     {
      "name": "stdout",
@@ -293,7 +285,6 @@
    "source": [
     "df_db.send(\"db\")"
    ]
->>>>>>> 3d42bec2
   }
  ],
  "metadata": {
