import json

import numpy as np
import pandas as pd

from optimus.engines.base.extension import BaseExt
from optimus.helpers.columns import parse_columns
from optimus.helpers.json import dump_json
from optimus.helpers.json import json_converter

DataFrame = pd.DataFrame


def ext(self: DataFrame):
    class Ext(BaseExt):

        def __init__(self, df):
            super().__init__(df)

        @staticmethod
        def to_json(columns):
            df = self

            columns = parse_columns(df, columns)
            # print(df)
            result = {"sample": {"columns": [{"title": col_name} for col_name in df.cols.select(columns).cols.names()],
                                 "value": df.rows.to_list(columns)}}

            # for col_name in columns:
            #     print("to_json AAAAAA",col_name)
            #     if df[col_name].dtype == np.float64 or df[col_name].dtype == np.int64:
            #         result.update(df.cols.hist(col_name))
            #     else:
            #         result.update(df.cols.frequency(col_name))
            # print("ASDFASdf", len(df))
            return json.dumps(result, ensure_ascii=False, default=json_converter)

        @staticmethod
<<<<<<< HEAD
        def profile(columns, lower_bound=None, upper_bound=None, bins=10):
=======
        def profile(columns, lower_bound=None, upper_bound=None, output=None):
>>>>>>> 4c4fac35
            """

            :param lower_bound:
            :param upper_bound:
            :param columns:
            :param bins:
            :return:
            """

            df = self
            if lower_bound is None:
                lower_bound = 0
            if upper_bound is None:
                upper_bound = len(df)

            df = self[lower_bound:upper_bound]
            # columns = parse_columns(df, columns)
            # result = {}

            columns = parse_columns(df, columns)
            # print(df)
            result = {"sample": {"columns": [{"title": col_name} for col_name in df.cols.select(columns).cols.names()],
                                 "value": df.rows.to_list(columns)}}

            # df = df.dropna()
            stats = {}
            df = self
            for col_name in columns:
                if df[col_name].dtype == np.float64 or df[col_name].dtype == np.int64:
                    stats.update(df.cols.hist(col_name, buckets=bins))
                else:
                    # df[col_name] = df[col_name].astype("str").dropna()
<<<<<<< HEAD
                    stats.update(df.cols.frequency(col_name, n=bins))
            result["columns"] = stats
=======
                    # print("asdfakshdf")
                    result.update(df.cols.frequency(col_name))
            if output == "json":
                result = dump_json(result)
>>>>>>> 4c4fac35
            return result

        @staticmethod
        def cache():
            pass

        @staticmethod
        def sample(n=10, random=False):
            pass

        @staticmethod
        def pivot(index, column, values):
            pass

        @staticmethod
        def melt(id_vars, value_vars, var_name="variable", value_name="value", data_type="str"):
            pass

        @staticmethod
        def query(sql_expression):
            pass

        @staticmethod
        def partitions():
            pass

        @staticmethod
        def partitioner():
            pass

        @staticmethod
        def repartition(partitions_number=None, col_name=None):
            pass

        @staticmethod
        def show():
            df = self
            return df

        @staticmethod
        def debug():
            pass

        @staticmethod
        def create_id(column="id"):
            pass

    return Ext(self)


DataFrame.ext = property(ext)<|MERGE_RESOLUTION|>--- conflicted
+++ resolved
@@ -36,17 +36,14 @@
             return json.dumps(result, ensure_ascii=False, default=json_converter)
 
         @staticmethod
-<<<<<<< HEAD
-        def profile(columns, lower_bound=None, upper_bound=None, bins=10):
-=======
-        def profile(columns, lower_bound=None, upper_bound=None, output=None):
->>>>>>> 4c4fac35
+        def profile(columns, lower_bound=None, upper_bound=None, bins=10, output=None):
             """
 
             :param lower_bound:
             :param upper_bound:
             :param columns:
             :param bins:
+            :param output: 
             :return:
             """
 
@@ -73,15 +70,10 @@
                     stats.update(df.cols.hist(col_name, buckets=bins))
                 else:
                     # df[col_name] = df[col_name].astype("str").dropna()
-<<<<<<< HEAD
-                    stats.update(df.cols.frequency(col_name, n=bins))
-            result["columns"] = stats
-=======
                     # print("asdfakshdf")
                     result.update(df.cols.frequency(col_name))
             if output == "json":
                 result = dump_json(result)
->>>>>>> 4c4fac35
             return result
 
         @staticmethod
