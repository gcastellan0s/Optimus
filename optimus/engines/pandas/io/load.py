import glob
import ntpath

import dask.bag as db
import pandas as pd

from optimus.engines.base.io.load import BaseLoad
from optimus.helpers.functions import prepare_path
from optimus.helpers.logger import logger
from optimus.new_optimus import PandasDataFrame


class Load(BaseLoad):

    @staticmethod
    def json(path, multiline=False, *args, **kwargs):
        """
        Return a dataframe from a json file.
        :param path: path or location of the file.
        :param multiline:

        :return:
        """

        local_file_names = prepare_path(path, "json")
        try:
            df_list = []

            for file_name, j in local_file_names:
                df = pd.read_json(file_name, lines=multiline, *args, **kwargs)
                df_list.append(df)

            df = pd.concat(df_list, axis=0, ignore_index=True)
            df.meta.set("file_name", local_file_names[0])

        except IOError as error:
            logger.print(error)
            raise
        return df

    @staticmethod
    def tsv(path, header=True, infer_schema=True, *args, **kwargs):
        """
        Return a spark from a tsv file.
        :param path: path or location of the file.
        :param header: tell the function whether dataset has a header row. True default.
        :param infer_schema: infers the input schema automatically from data.
        It requires one extra pass over the data. True default.

        :return:
        """

        return Load.csv(path, sep='\t', header=header, infer_schema=infer_schema, *args, **kwargs)

    @staticmethod
    def csv(path, sep=",", header=True, infer_schema=True, encoding="UTF-8", n_rows=None, null_value="None", quoting=3,
            lineterminator="\n", error_bad_lines=False, cache=False, na_filter=False, *args, **kwargs):
        """
        Return a dataframe from a csv file. It is the same read.csv Spark function with some predefined
        params

        :param path: path or location of the file.
        :param sep: usually delimiter mark are ',' or ';'.
        :param header: tell the function whether dataset has a header row. True default.
        :param infer_schema: infers the input schema automatically from data.
        :param n_rows:
        :param null_value:
        :param charset:
        :param na_filter:
        :param lineterminator:
        :param error_bad_lines:
        It requires one extra pass over the data. True default.

        :return dataFrame
        """

        local_file_names = prepare_path(path, "json")

        try:
            df_list = []
            # Pandas do not support \r\n terminator .
            if lineterminator.encode(encoding='UTF-8', errors='strict') == b'\r\n':
                lineterminator = None

            for file_name, _ in local_file_names:
<<<<<<< HEAD
                df = pd.read_csv(file_name, sep=sep, header=0 if header else -1, encoding=encoding,
                                 na_values=True, quoting=quoting, lineterminator=lineterminator,
                                 error_bad_lines=error_bad_lines, na_filter=na_filter)
=======
                df = pd.read_csv(file_name, sep=sep, header=0 if header else -1, encoding=encoding, nrows=n_rows,
                                 na_values=null_value,
                                 quoting=quoting, lineterminator=lineterminator, error_bad_lines=error_bad_lines,
                                 na_filter=na_filter, *args, **kwargs)
>>>>>>> bf35e1ff
                df_list.append(df)

            df = pd.concat(df_list, axis=0, ignore_index=True)
            df = PandasDataFrame(df)
            df.meta.set("file_name", local_file_names[0])

        except IOError as error:
            logger.print(error)
            raise

        return df

    @staticmethod
    def parquet(path, columns=None, *args, **kwargs):
        """
        Return a spark from a parquet file.
        :param path: path or location of the file. Must be string dataType
        :param columns: select the columns that will be loaded. In this way you do not need to load all the dataframe
        :param args: custom argument to be passed to the spark parquet function
        :param kwargs: custom keyword arguments to be passed to the spark parquet function
        :return: Spark Dataframe
        """

        file, file_name = prepare_path(path, "parquet")

        try:
            df = pd.read_parquet(path, columns=columns, engine='pyarrow', *args, **kwargs)
            df.meta.set("file_name", file_name)

        except IOError as error:
            logger.print(error)
            raise

        return df

    @staticmethod
    def avro(path, *args, **kwargs):
        """
        Return a spark from a avro file.
        :param path: path or location of the file. Must be string dataType
        :param args: custom argument to be passed to the spark avro function
        :param kwargs: custom keyword arguments to be passed to the spark avro function
        :return: Spark Dataframe
        """
        file, file_name = prepare_path(path, "avro")

        try:
            df = db.read_avro(path, *args, **kwargs).to_dataframe()
            df.meta.set("file_name", file_name)

        except IOError as error:
            logger.print(error)
            raise

        return df

    @staticmethod
    def excel(path, sheet_name=0, *args, **kwargs):
        """
        Return a spark from a excel file.
        :param path: Path or location of the file. Must be string dataType
        :param sheet_name: excel sheet name
        :param args: custom argument to be passed to the excel function
        :param kwargs: custom keyword arguments to be passed to the excel function
        :return: Spark Dataframe
        """
        file, file_name = prepare_path(path, "xls")

        try:
            pdf = pd.read_excel(file, sheet_name=sheet_name, *args, **kwargs)

            # Parse object column data type to string to ensure that Spark can handle it. With this we try to reduce
            # exception when Spark try to infer the column data type
            col_names = list(pdf.select_dtypes(include=['object']))

            column_dtype = {}
            for col in col_names:
                column_dtype[col] = str

            # Convert object columns to string
            pdf = pdf.astype(column_dtype)

            # Create spark data frame
            df = pd.from_pandas(pdf, npartitions=3)
            df.meta.set("file_name", ntpath.basename(file_name))
        except IOError as error:
            logger.print(error)
            raise

        return df<|MERGE_RESOLUTION|>--- conflicted
+++ resolved
@@ -83,16 +83,10 @@
                 lineterminator = None
 
             for file_name, _ in local_file_names:
-<<<<<<< HEAD
-                df = pd.read_csv(file_name, sep=sep, header=0 if header else -1, encoding=encoding,
-                                 na_values=True, quoting=quoting, lineterminator=lineterminator,
-                                 error_bad_lines=error_bad_lines, na_filter=na_filter)
-=======
                 df = pd.read_csv(file_name, sep=sep, header=0 if header else -1, encoding=encoding, nrows=n_rows,
                                  na_values=null_value,
                                  quoting=quoting, lineterminator=lineterminator, error_bad_lines=error_bad_lines,
                                  na_filter=na_filter, *args, **kwargs)
->>>>>>> bf35e1ff
                 df_list.append(df)
 
             df = pd.concat(df_list, axis=0, ignore_index=True)
