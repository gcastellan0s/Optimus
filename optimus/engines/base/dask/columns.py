import builtins
import re
import unicodedata

import ciso8601
import dask
import dask.dataframe as dd
import fastnumbers
import numpy as np
import pandas as pd
import pendulum
from dask import delayed
from dask.dataframe import from_delayed
from dask.dataframe.core import DataFrame
from dask_ml.impute import SimpleImputer
from multipledispatch import dispatch
from numba import jit
from sklearn.preprocessing import MinMaxScaler

from optimus.engines.base.columns import BaseColumns
from optimus.engines.dask.ml.encoding import index_to_string as ml_index_to_string
from optimus.engines.dask.ml.encoding import string_to_index as ml_string_to_index
from optimus.helpers.check import equal_function, is_cudf_series, is_pandas_series
from optimus.helpers.columns import parse_columns, validate_columns_names, check_column_numbers, get_output_cols
from optimus.helpers.constants import RELATIVE_ERROR, Actions
from optimus.helpers.converter import format_dict
from optimus.helpers.core import val_to_list, one_list_to_val
from optimus.helpers.functions import update_dict
from optimus.helpers.raiseit import RaiseIt
from optimus.infer import Infer, is_list, is_list_of_tuples, is_one_element, is_int, profiler_dtype_func, is_dict
from optimus.infer import is_
from optimus.profiler.functions import fill_missing_var_types

MAX_BUCKETS = 33


# This implementation works for Dask and dask_cudf
@jit
def _min(value):
    return np.min(value)


TOTAL_PREVIEW_ROWS = 30


class DaskBaseColumns(BaseColumns):

    def __init__(self, df):
        super(DaskBaseColumns, self).__init__(df)

    def infer_profiler_dtypes(self, columns):
        """
        Infer datatypes from a sample
        :param columns:
        :return:
        """
        df = self.df
        columns = parse_columns(df, columns)
        total_preview_rows = TOTAL_PREVIEW_ROWS
        pdf = df.head(total_preview_rows)[columns].applymap(Infer.parse_pandas)

        cols_and_inferred_dtype = {}
        for col_name in columns:
            _value_counts = pdf[col_name].value_counts()

            if _value_counts.index[0] != "null" and _value_counts.index[0] != "missing":
                r = _value_counts.index[0]
            elif _value_counts[0] < len(pdf):
                r = _value_counts.index[1]
            else:
                r = "object"
            cols_and_inferred_dtype[col_name] = r
        return cols_and_inferred_dtype

    def count_mismatch(self, columns_mismatch: dict = None, infer=True, compute=True):
        df = self.df
        if not is_dict(columns_mismatch):
            columns_mismatch = parse_columns(df, columns_mismatch)
        init = {0: 0, 1: 0, 2: 0}
        @delayed
        def count_dtypes(_df, _col_name, _func_dtype):

            def _func(value):

                # match data type
                if _func_dtype(value):
                    # ProfilerDataTypesQuality.MATCH.value
                    return 2

                elif pd.isnull(value):
                    # ProfilerDataTypesQuality.MISSING.value
                    return 1

                # mismatch
                else:
                    # ProfilerDataTypesQuality.MISMATCH.value
                    return 0

            r = _df[_col_name].map(_func).value_counts().to_dict()
            r = update_dict(init.copy(), r)
            return {_col_name: r}

        partitions = df.to_delayed()

        delayed_parts = [count_dtypes(part, col_name, profiler_dtype_func(dtype, True)) for part in
                         partitions for col_name, dtype in columns_mismatch.items()]

        @delayed
        def merge(_pdf):
            columns = set(list(i.keys())[0] for i in _pdf)
            r = {col_name: init.copy() for col_name in columns}

<<<<<<< HEAD
=======
            print("RRR",r)
>>>>>>> 291307e0
            for l in _pdf:
                for i, j in l.items():
                    print(j)
                    r[i][0] = r[i][0] + j[0]
                    r[i][1] = r[i][1] + j[1]
                    r[i][2] = r[i][2] + j[2]
<<<<<<< HEAD
=======
            print("RRR111",r)
>>>>>>> 291307e0
            return r
        # TODO: Maybe we can use a reduction here https://docs.dask.org/en/latest/dataframe-api.html#dask.dataframe.Series.reduction
        b = merge(delayed_parts)

        if compute is True:
            result = dd.compute(b)[0]
        else:
            result = b
        return result

    def h_freq(self, columns):
        from dask import dataframe as dd
        from dask import delayed

        col_name = "OFFENSE_CODE_GROUP"
        # columns =["OFFENSE_CODE_GROUP"]
        result = {}

        @delayed
        def func(df):
            df["hash"] = df[col_name].apply(hash)
            return df

        partitions = df.to_delayed()

        for col_name in columns:
            delayed_parts = [func(part) for part in partitions]
        #     m = df["hash"].value_counts().nlargest().to_dict()

        #     # print(m)
        #     for l, n in m.items():
        #         print(df[df["hash"] == l].iloc[0][col_name], n)
        dd.from_delayed(delayed_parts).compute()

    def count_uniques(self, columns, estimate: bool = True, compute: bool = True):
        df = self.df
        columns = parse_columns(df, columns)

        @delayed
        def _count_uniques(_df):
            return _df.nunique()

        @delayed
        def merge(lu, columns):
            return {column: {"count_uniques": u} for column, u in zip(columns, lu)}

        count_uniques_values = [_count_uniques(df[col_name]) for col_name in columns]
        result = merge(count_uniques_values, columns)

        if compute is True:
            result = result.compute()

        return result

    def frequency(self, columns, n=MAX_BUCKETS, percentage=False, total_rows=None, count_uniques=False, compute=True):

        df = self.df
        columns = parse_columns(df, columns)

        @delayed
        def series_to_dict(_series, _total_freq_count=None):

            if is_pandas_series(_series):
                result = [{"value": i, "count": j} for i, j in _series.to_dict().items()]

            elif is_cudf_series(_series):
                r = {i[0]: i[1] for i in _series.to_frame().to_records()}
                result = [{"value": i, "count": j} for i, j in r.items()]

            if _total_freq_count is None:
                result = {_series.name: {"frequency": result}}
            else:
                result = {_series.name: {"frequency": result, "count_uniques": int(_total_freq_count)}}

            return result

        @delayed
        def flat_dict(top_n):

            result = {key: value for ele in top_n for key, value in ele.items()}
            return result

        @delayed
        def freq_percentage(_value_counts, _total_rows):

            for i, j in _value_counts.items():
                for x in list(j.values())[0]:
                    x["percentage"] = round((x["count"] * 100 / _total_rows), 2)

            return _value_counts

        value_counts = [df[col_name].value_counts().to_delayed()[0] for col_name in columns]

        n_largest = [_value_counts.nlargest(n) for _value_counts in value_counts]

        if count_uniques is True:
            count_uniques = [_value_counts.count() for _value_counts in value_counts]
            b = [series_to_dict(_n_largest, _count) for _n_largest, _count in zip(n_largest, count_uniques)]
        else:
            b = [series_to_dict(_n_largest) for _n_largest in n_largest]

        c = flat_dict(b)

        if percentage:
            c = freq_percentage(c, delayed(len)(df))

        if compute is True:
            result = c.compute()
        else:
            result = c

        return result

    def hist(self, columns, buckets=20, compute=True):

        df = self.df

        columns = parse_columns(df, columns)

        @delayed
        def bins_col(_columns, _min, _max):
            return {col_name: list(np.linspace(_min[col_name], _max[col_name], num=buckets)) for col_name in _columns}

        _min = df[columns].min().to_delayed()[0]
        _max = df[columns].max().to_delayed()[0]
        _bins = bins_col(columns, _min, _max)

        @delayed
        def _hist(pdf, col_name, _bins):
            _count, bins_edges = np.histogram(pdf[col_name], bins=_bins[col_name])
            return {col_name: [list(_count), list(bins_edges)]}

        @delayed
        def _agg_hist(values):
            _result = {}
            x = np.zeros(buckets - 1)
            for i in values:
                for j in i:
                    t = i.get(j)
                    if t is not None:
                        _count = np.sum([x, t[0]], axis=0)
                        _bins = t[1]
                        col_name = j
                l = len(_count)
                r = [{"lower": float(_bins[i]), "upper": float(_bins[i + 1]),
                      "count": int(_count[i])} for i in range(l)]
                _result[col_name] = {"hist": r}

            return _result

        partitions = df.to_delayed()
        c = [_hist(part, col_name, _bins) for part in partitions for col_name in columns]

        d = _agg_hist(c)
        # c=d
        if compute is True:
            result = d.compute()
        else:
            result = d
        return result

    @staticmethod
    def mode(columns):
        pass

    @staticmethod
    def abs(columns):
        pass

    @staticmethod
    def bucketizer(input_cols, splits, output_cols=None):
        pass

    def index_to_string(self, input_cols=None, output_cols=None, columns=None):
        df = self.df

        df = ml_index_to_string(df, input_cols, output_cols, columns)

        return df

    def string_to_index(self, input_cols=None, output_cols=None, columns=None):

        """
        Encodes a string column of labels to a column of label indices
        :param input_cols:
        :param output_cols:
        :param columns:
        :return:
        """
        df = self.df

        df = ml_string_to_index(df, input_cols, output_cols, columns)

        return df

    @staticmethod
    def values_to_cols(input_cols):
        pass

    def clip(self, columns, lower_bound, upper_bound):
        df = self.df
        columns = parse_columns(df, columns)
        df[columns] = df[columns].clip(lower_bound, upper_bound)

        return df

    def qcut(self, columns, num_buckets, handle_invalid="skip"):
        #
        # df = self.df
        # columns = parse_columns(df, columns)
        # df[columns] = df[columns].map_partitions(pd.cut, num_buckets)
        # return df
        pass

    @staticmethod
    def boxplot(columns):
        pass

    @staticmethod
    def correlation(input_cols, method="pearson", output="json"):
        pass

    def count(self):
        df = self.df
        return len(df.columns)

    @staticmethod
    def frequency_by_group(columns, n=10, percentage=False, total_rows=None):
        pass

    @staticmethod
    def scatter(columns, buckets=10):
        pass

    @staticmethod
    def cell(column):
        pass

    def iqr(self, columns, more=None, relative_error=RELATIVE_ERROR):
        """
        Return the column Inter Quartile Range
        :param columns:
        :param more: Return info about q1 and q3
        :param relative_error:
        :return:
        """
        df = self.df
        iqr_result = {}
        columns = parse_columns(df, columns, filter_by_column_dtypes=df.constants.NUMERIC_TYPES)

        check_column_numbers(columns, "*")

        quartile = df.cols.percentile(columns, [0.25, 0.5, 0.75], relative_error=relative_error)
        # print(quartile)
        for col_name in columns:

            q1 = quartile[col_name]["percentile"]["0.25"]
            q2 = quartile[col_name]["percentile"]["0.5"]
            q3 = quartile[col_name]["percentile"]["0.75"]

            iqr_value = q3 - q1
            if more:
                result = {"iqr": iqr_value, "q1": q1, "q2": q2, "q3": q3}
            else:
                result = iqr_value
            iqr_result[col_name] = result
        return format_dict(iqr_result)

    @staticmethod
    def standard_scaler():
        pass

    @staticmethod
    def max_abs_scaler(input_cols, output_cols=None):
        pass

    def min_max_scaler(self, input_cols, output_cols=None):
        # https://github.com/dask/dask/issues/2690

        df = self.df

        scaler = MinMaxScaler()

        input_cols = parse_columns(df, input_cols)
        output_cols = get_output_cols(input_cols, output_cols)

        # _df = df[input_cols]
        scaler.fit(df[input_cols])
        # print(type(scaler.transform(_df)))
        arr = scaler.transform(df[input_cols])
        darr = dd.from_array(arr)
        # print(type(darr))
        darr.name = 'z'
        df = df.merge(darr)

        return df

    def z_score(self, input_cols, output_cols=None):
        df = self.df
        input_cols = parse_columns(df, input_cols)
        output_cols = get_output_cols(input_cols, output_cols)

        for input_col, output_col in zip(input_cols, output_cols):
            df[output_col] = (df[input_col] - df[input_col].mean()) / df[input_col].std(ddof=0)
        return df

    @staticmethod
    def _math(columns, operator, new_column):
        pass

    @staticmethod
    def select_by_dtypes(data_type):
        pass

    @staticmethod
    def nunique(*args, **kwargs):
        pass

    def unique(self, columns):
        df = self.df
        return df.drop_duplicates()

    def value_counts(self, columns):
        """
        Return the counts of uniques values
        :param columns:
        :return:
        """
        df = self.df
        columns = parse_columns(df, columns)
        # .value(columns, 1)

        result = {}
        for col_name in columns:
            result.update(df[col_name].value_counts().compute().to_frame().to_dict())
        return result

    def extract(self, input_cols, output_cols, regex):
        df = self.df
        from optimus.engines.base.dataframe.commons import extract
        df = extract(df, input_cols, output_cols, regex)
        return df

    def slice(self, input_cols, output_cols, start, stop, step):
        df = self.df

        input_cols = parse_columns(df, input_cols)
        output_cols = get_output_cols(input_cols, output_cols)

        for input_col, output_col in zip(input_cols, output_cols):
            df[output_col] = df[input_col].str.slice(start, stop, step)
        return df

    def count_na(self, columns):
        """
        Return the NAN and Null count in a Column
        :param columns: '*', list of columns names or a single column name.
        :return:
        """
        df = self.df
        return self.agg_exprs(columns, df.functions.count_na_agg, self)

    def count_zeros(self, columns):
        """
        Count zeros in a column
        :param columns: '*', list of columns names or a single column name.
        :return:
        """
        df = self.df
        return self.agg_exprs(columns, df.functions.zeros_agg)

    # def count_uniques(self, columns, estimate=True, compute=True):
    #     """
    #     Return how many unique items exist in a columns
    #     :param columns: '*', list of columns names or a single column name.
    #     :param estimate: If true use HyperLogLog to estimate distinct count. If False use full distinct
    #     :type estimate: bool
    #     :return:
    #     """
    #     print("count_uniques")
    #     df = self.df
    #     return self.agg_exprs(columns, df.functions.count_uniques_agg, estimate)

    def is_na(self, input_cols, output_cols=None):
        """
        Replace null values with True and non null with False
        :param input_cols: '*', list of columns names or a single column name.
        :param output_cols:
        :return:
        """

        def _is_na(value):
            return value is np.NaN

        df = self.df

        return df.cols.apply(input_cols, _is_na, output_cols=output_cols)

    def impute(self, input_cols, data_type="continuous", strategy="mean", output_cols=None):
        """

        :param input_cols:
        :param data_type:
        :param strategy:
        # - If "mean", then replace missing values using the mean along
        #   each column. Can only be used with numeric data.
        # - If "median", then replace missing values using the median along
        #   each column. Can only be used with numeric data.
        # - If "most_frequent", then replace missing using the most frequent
        #   value along each column. Can be used with strings or numeric data.
        # - If "constant", then replace missing values with fill_value. Can be
        #   used with strings or numeric data.
        :param output_cols:
        :return:
        """

        df = self.df
        imputer = SimpleImputer(strategy=strategy, copy=False)

        input_cols = parse_columns(df, input_cols)
        output_cols = get_output_cols(input_cols, output_cols)

        _df = df[input_cols]
        imputer.fit(_df)
        # df[output_cols] = imputer.transform(_df)[input_cols]
        df[output_cols] = imputer.transform(_df)[input_cols]
        return df

    # Date operations
    @staticmethod
    def years_between(input_cols, date_format=None, output_cols=None):
        pass

    @staticmethod
    def to_timestamp(input_cols, date_format=None, output_cols=None):
        pass

    @staticmethod
    def date_transform(input_cols, current_format=None, output_format=None, output_cols=None):
        pass

    def year(self, input_cols, output_cols=None):
        """

        :param input_cols:
        :param output_cols:
        :return:
        """
        df = self.df
        input_cols = parse_columns(df, input_cols)
        output_cols = get_output_cols(input_cols, output_cols)

        def _year(value):
            return value.year

        for input_col, output_col in zip(input_cols, output_cols):
            df[output_col] = df[input_col].apply(_year, meta=str)

        return df

    @staticmethod
    def month(input_cols, output_cols):
        pass

    @staticmethod
    def day(input_cols, output_cols):
        pass

    @staticmethod
    def hour(input_cols, output_cols):
        pass

    @staticmethod
    def minute(input_cols, output_cols):
        pass

    @staticmethod
    def second(input_cols, output_cols):
        pass

    @staticmethod
    def weekday(input_cols, output_cols):
        pass

    @staticmethod
    def weekofyear(input_cols, output_cols):
        pass

    def replace_regex(self, input_cols, regex=None, value=None, output_cols=None):
        """
        Use a Regex to replace values
        :param input_cols: '*', list of columns names or a single column name.
        :param output_cols:
        :param regex: values to look at to be replaced
        :param value: new value to replace the old one
        :return:
        """

        df = self.df

        def _replace_regex(value, regex, replace):
            return value.replace(regex, replace)

        return df.cols.apply(input_cols, func=_replace_regex, args=[regex, value], output_cols=output_cols,
                             filter_col_by_dtypes=df.constants.STRING_TYPES + df.constants.NUMERIC_TYPES)

    def remove_white_spaces(self, input_cols, output_cols=None):

        def _remove_white_spaces(value, args):
            return value.str.replace(" ", "")

        df = self.df
        return df.cols.apply(input_cols, _remove_white_spaces, func_return_type=str,
                             filter_col_by_dtypes=df.constants.STRING_TYPES,
                             output_cols=output_cols)

    def remove_special_chars(self, input_cols, output_cols=None):
        def _remove_special_chars(value, args):
            return value.str.replace('[^A-Za-z0-9]+', '')
            # return re.sub('[^A-Za-z0-9]+', '', value)

        df = self.df
        return df.cols.apply(input_cols, _remove_special_chars, func_return_type=str,
                             filter_col_by_dtypes=df.constants.STRING_TYPES,
                             output_cols=output_cols)

    def remove_accents(self, input_cols, output_cols=None):
        def _remove_accents(value, args):
            def func(_value):
                # first, normalize strings:
                nfkd_str = unicodedata.normalize('NFKD', str(_value))

                # Keep chars that has no other char combined (i.e. accents chars)
                with_out_accents = u"".join([c for c in nfkd_str if not unicodedata.combining(c)])
                return with_out_accents

            return value.map(func)

        df = self.df
        return df.cols.apply(input_cols, _remove_accents, func_return_type=str,
                             filter_col_by_dtypes=df.constants.STRING_TYPES,
                             output_cols=output_cols)

    def remove(self, input_cols, search=None, search_by="chars", output_cols=None):
        return self.replace(input_cols=input_cols, search=search, replace_by="", search_by=search_by,
                            output_cols=output_cols)

    def reverse(self, input_cols, output_cols=None):
        def _reverse(value):
            return str(value)[::-1]

        df = self.df
        return df.cols.apply(input_cols, _reverse, func_return_type=str,
                             filter_col_by_dtypes=df.constants.STRING_TYPES,
                             output_cols=output_cols)

    def drop(self, columns=None, regex=None, data_type=None):
        """
        Drop a list of columns
        :param columns: Columns to be dropped
        :param regex: Regex expression to select the columns
        :param data_type:
        :return:
        """
        df = self.df
        # if regex:
        #     r = re.compile(regex)
        #     columns = [c for c in list(df.columns) if re.match(regex, c)]
        #
        # columns = parse_columns(df, columns, filter_by_column_dtypes=data_type)
        # check_column_numbers(columns, "*")

        names = df.cols.names(columns, regex, data_type)
        df = df.drop(names, axis=1)

        df = df.meta.preserve(df, "drop", columns)

        return df

    def keep(self, columns=None, regex=None):
        """
        Drop a list of columns
        :param columns: Columns to be dropped
        :param regex: Regex expression to select the columns
        :param data_type:
        :return:
        """
        df = self.df
        if regex:
            r = re.compile(regex)
            columns = [c for c in list(df.columns) if re.match(regex, c)]

        columns = parse_columns(df, columns)
        check_column_numbers(columns, "*")

        df = df.drop(columns=list(set(df.columns) - set(columns)))

        df = df.meta.action("keep", columns)

        return df

    @staticmethod
    def astype(*args, **kwargs):
        pass

    def set(self, where=None, value=None, output_cols=None):
        """
        Use a pandas expression to filter and calculate a value
        :param where: pandas/dask expression
        :param output_cols: Output columns
        :param value: pandas/dask expression
        :return:
        """
        df = self.df
        output_cols = parse_columns(df, output_cols, accepts_missing_cols=True)

        for output_col in output_cols:
            # if where is None:
            #     mask = df
            #     df = df.assign(**{output_col: eval(value)})  # <- mask is used here
            #     # df.map_partitions(lambda pdf: pdf.assign(**eval(value)), meta={"A": object, "B": object, "z": float}).compute()
            # else:
            # if df.cols.dtypes(input_col) == "category":
            #     try:
            #         # Handle error if the category already exist
            #         df[input_col] = df[input_col].cat.add_categories(val_to_list(value))
            #     except ValueError:
            #         pass

            def func(df, _value, _where, _output_col):
                if where is None:
                    mask = df
                    kw_columns = {_output_col: eval(_value)}
                    return df.assign(**kw_columns)
                else:
                    _where = eval(_where)

                    _mask = (_where)
                    mask = df[_mask]
                    _value = eval(_value)  # <- mask is used here

                    # df[_output_col] = 0
                    df.loc[_mask, _output_col] = _value

                return df

            # Update meta to handle new columns
            _meta = df.dtypes.to_dict()

            _meta.update({output_col: object})

            df = df.map_partitions(func, _value=value, _where=where, _output_col=output_col, meta=_meta)
            # df[output_col] = df[input_col].where(~(where), value, meta=int)
            df.meta.preserve(df, Actions.SET.value, output_col)
        return df

    @dispatch(list)
    def copy(self, columns) -> DataFrame:
        return self.copy(columns=columns)

    def copy(self, input_cols=None, output_cols=None, columns=None) -> DataFrame:
        """
        Copy one or multiple columns
        :param input_cols: Source column to be copied
        :param output_cols: Destination column
        :param columns: tuple of column [('column1','column_copy')('column1','column1_copy')()]
        :return:
        """
        df = self.df
        output_ordered_columns = df.cols.names()

        if columns is None:
            input_cols = parse_columns(df, input_cols)
            if is_list(input_cols) or is_one_element(input_cols):
                output_cols = get_output_cols(input_cols, output_cols)

        if columns:
            input_cols = list([c[0] for c in columns])
            output_cols = list([c[1] for c in columns])
            output_cols = get_output_cols(input_cols, output_cols)

        for input_col, output_col in zip(input_cols, output_cols):
            if input_col != output_col:
                col_index = output_ordered_columns.index(input_col) + 1
                output_ordered_columns[col_index:col_index] = [output_col]

        df = df.assign(**{output_col: df[input_col] for input_col, output_col in zip(input_cols, output_cols)})
        df = df.meta.copy({input_col: output_col})
        return df.cols.select(output_ordered_columns)

    @staticmethod
    def apply_by_dtypes(columns, func, func_return_type, args=None, func_type=None, data_type=None):
        pass

    @staticmethod
    def apply_expr(input_cols, func=None, args=None, filter_col_by_dtypes=None, output_cols=None, meta=None):
        pass

    @staticmethod
    def append(dfs) -> DataFrame:
        """

        :param dfs:
        :return:
        """
        # df = dd.concat([self, dfs], axis=1)
        raise NotImplementedError
        # return df

    @staticmethod
    def exec_agg(exprs):
        """
        Execute and aggregation
        :param exprs:
        :return:
        """

        # 'scheduler' param values
        # "threads": a scheduler backed by a thread pool
        # "processes": a scheduler backed by a process pool (preferred option on local machines as it uses all CPUs)
        # "single-threaded" (aka “sync”): a synchronous scheduler, good for debugging

        # import dask.multiprocessing
        # import dask.threaded
        #
        # >> > dmaster.compute(get=dask.threaded.get)  # this is default for dask.dataframe
        # >> > dmaster.compute(get=dask.multiprocessing.get)  # try processes instead
        #
        agg_results = dask.compute(*exprs)
        result = {}

        # Parsing results
        def parse_percentile(_value):
            _result = {}
            if is_(_value, pd.core.series.Series):
                _result.setdefault(_value.name, {str(i): j for i, j in dict(_value).items()})
            else:
                for (p_col_name, p_result) in _value.iteritems():
                    if is_(p_result, pd.core.series.Series):
                        p_result = dict(p_result)
                    _result.setdefault(p_col_name, {str(i): j for i, j in p_result.items()})
            return _result

        def parse_hist(_value):
            _result = {}
            for _col_name, values in _value.items():
                _hist = []

                x = values["count"]
                y = values["bins"]
                for idx, v in enumerate(y):
                    if idx < len(y) - 1:
                        _hist.append({"count": x[idx], "lower": y[idx], "upper": y[idx + 1]})
                _result.setdefault(_col_name, _hist)
            return _result

        def parse_count_uniques(_value):
            # Because count_uniques() return and Scalar and not support casting we need to make
            # the cast to int after compute()
            # Reference https://github.com/dask/dask/issues/1445
            return {_col_name: int(values) for _col_name, values in _value.items()}

        for agg_name, col_name_result in agg_results:
            if agg_name == "percentile":
                col_name_result = parse_percentile(col_name_result)
            elif agg_name == "hist":
                col_name_result = parse_hist(col_name_result)
            elif agg_name == "count_uniques":
                col_name_result = parse_count_uniques(col_name_result)

            # Process by datatype
            if is_(col_name_result, pd.core.series.Series):
                # col_name_result = pd.Series(col_name_result)
                # print("COL NAME RESULT",col_name_result)
                index = col_name_result.index
                for cols_name in index:
                    result.setdefault(cols_name, {}).update({agg_name: col_name_result[cols_name]})
            else:
                index = col_name_result
                for col_name, value in index.items():
                    result.setdefault(col_name, {}).update({agg_name: col_name_result[col_name]})

        return result

    def create_exprs(self, columns, funcs, *args):

        df = self.df
        # Std, kurtosis, mean, skewness and other agg functions can not process date columns.
        filters = {"object": [df.functions.min, df.functions.stddev],
                   }

        def _filter(_col_name, _func):
            for data_type, func_filter in filters.items():
                for f in func_filter:
                    if equal_function(func, f) and \
                            df.cols.dtypes(_col_name)[_col_name] == data_type:
                        return True
            return False

        columns = parse_columns(df, columns)
        funcs = val_to_list(funcs)

        result = {}

        for func in funcs:
            # print("FUNC", func)
            # Create expression for functions that accepts multiple columns
            filtered_column = []
            for col_name in columns:
                # If the key exist update it
                if not _filter(col_name, func):
                    filtered_column.append(col_name)
            if len(filtered_column) > 0:
                # print("ITER", col_name)
                func_result = func(columns, args)(df)
                for k, v in func_result.items():
                    result[k] = {}
                    result[k] = v
        result = list(result.items())

        return result

    # TODO: Check if we must use * to select all the columns
    @dispatch(object, object)
    def rename(self, columns_old_new=None, func=None):
        """"
        Changes the name of a column(s) dataFrame.
        :param columns_old_new: List of tuples. Each tuple has de following form: (oldColumnName, newColumnName).
        :param func: can be lower, upper or any string transformation function
        """

        df = self.df

        # Apply a transformation function
        if is_list_of_tuples(columns_old_new):
            validate_columns_names(df, columns_old_new)
            for col_name in columns_old_new:

                old_col_name = col_name[0]
                if is_int(old_col_name):
                    old_col_name = df.schema.names[old_col_name]
                if func:
                    old_col_name = func(old_col_name)

                current_meta = df.meta.get()
                # DaskColumns.set_meta(col_name, "optimus.transformations", "rename", append=True)
                # TODO: this seems to the only change in this function compare to pandas. Maybe this can be moved to a base class

                new_column = col_name[1]
                if old_col_name != col_name:
                    df = df.rename(columns={old_col_name: new_column})

                # df = df.meta.preserve(df, value=current_meta)

                df = df.meta.rename({old_col_name: new_column})

        return df

    @dispatch(list)
    def rename(self, columns_old_new=None):
        return self.rename(columns_old_new, None)

    @dispatch(object)
    def rename(self, func=None):
        return self.rename(None, func)

    @dispatch(str, str, object)
    def rename(self, old_column, new_column, func=None):
        return self.rename([(old_column, new_column)], func)

    @dispatch(str, str)
    def rename(self, old_column, new_column):
        return self.rename([(old_column, new_column)], None)

    def fill_na(self, input_cols, value=None, output_cols=None):
        """
        Replace null data with a specified value
        :param input_cols: '*', list of columns names or a single column name.
        :param output_cols:
        :param value: value to replace the nan/None values
        :return:
        """

        def _fill_na(value, new_value):
            return new_value if value is np.NaN else value

        df = self.df

        return df.cols.apply(input_cols, _fill_na, args=value, output_cols=output_cols)

    def count_by_dtypes(self, columns, infer=False, str_funcs=None, int_funcs=None, mismatch=None):
        df = self.df
        columns = parse_columns(df, columns)
        columns_dtypes = df.cols.dtypes()

        def value_counts(series):
            return series.value_counts()

        delayed_results = []

        for col_name in columns:
            a = df.map_partitions(lambda df: df[col_name].apply(
                lambda row: Infer.parse((col_name, row), infer, columns_dtypes, str_funcs, int_funcs,
                                        full=False))).compute()

            f = df.functions.map_delayed(a, value_counts)
            delayed_results.append({col_name: f.to_dict()})

        results_compute = dask.compute(*delayed_results)
        result = {}

        # Convert list to dict
        for i in results_compute:
            result.update(i)

        if infer is True:
            result = fill_missing_var_types(result, columns_dtypes)
        else:
            result = self.parse_profiler_dtypes(result)

        return result

    def lower(self, input_cols, output_cols=None):
        def _lower(value, args):
            return value.str.lower()

        df = self.df

        return df.cols.apply(input_cols, _lower, func_return_type=str,
                             filter_col_by_dtypes=df.constants.STRING_TYPES,
                             output_cols=output_cols,
                             meta_action=Actions.LOWER.value)

    def upper(self, input_cols, output_cols=None):
        def _upper(value, args):
            return value.str.upper()

        df = self.df
        return df.cols.apply(input_cols, _upper, func_return_type=str,
                             filter_col_by_dtypes=df.constants.STRING_TYPES,
                             output_cols=output_cols,
                             meta_action=Actions.UPPER.value)

    def trim(self, input_cols, output_cols=None):

        def _trim(value, args):
            return value.str.strip()

        df = self.df
        return df.cols.apply(input_cols, _trim, func_return_type=str,
                             filter_col_by_dtypes=df.constants.STRING_TYPES,
                             output_cols=output_cols,
                             meta_action=Actions.TRIM.value)

    def apply(self, input_cols, func=None, func_return_type=None, args=None, func_type=None, when=None,
              filter_col_by_dtypes=None, output_cols=None, skip_output_cols_processing=False,
              meta_action=Actions.APPLY_COLS.value):

        df = self.df

        input_cols = parse_columns(df, input_cols, filter_by_column_dtypes=filter_col_by_dtypes,
                                   accepts_missing_cols=True)

        # check_column_numbers(input_cols, "*")
        output_ordered_columns = df.cols.names()

        if skip_output_cols_processing:
            output_cols = val_to_list(output_cols)
        else:
            output_cols = get_output_cols(input_cols, output_cols)

        if output_cols is None:
            output_cols = input_cols

        # input_cols = parse_columns(df, input_cols)
        output_cols = get_output_cols(input_cols, output_cols)

        result = {}

        partitions = df.to_delayed()

        for input_col, output_col in zip(input_cols, output_cols):
            temp = [dask.delayed(func)(part[input_col], args)
                    for part in partitions]

            result[output_col] = from_delayed(temp)

            # Preserve column order

            if output_col not in df.cols.names():
                col_index = output_ordered_columns.index(input_col) + 1
                output_ordered_columns[col_index:col_index] = [output_col]

            # Preserve actions for the profiler
            df = df.meta.preserve(df, meta_action, output_col)

        df = df.assign(**result)
        return df.cols.select(output_ordered_columns)

    # TODO: Maybe should be possible to cast and array of integer for example to array of floats
    def cast(self, input_cols=None, dtype=None, output_cols=None, columns=None):
        """
        Cast the elements inside a column or a list of columns to a specific data type.
        Unlike 'cast' this not change the columns data type

        :param input_cols: Columns names to be casted
        :param output_cols:
        :param dtype: final data type
        :param columns: List of tuples of column names and types to be casted. This variable should have the
                following structure:
                colsAndTypes = [('columnName1', 'integer'), ('columnName2', 'float'), ('columnName3', 'string')]
                The first parameter in each tuple is the column name, the second is the final datatype of column after
                the transformation is made.
        :return: Dask DataFrame
        """

        df = self.df

        def _cast_int(value):
            # if (value is None) or (value is np.nan):
            if pd.isnull(value):
                return np.nan
            else:
                return fastnumbers.fast_int(value, default=np.nan)

        def _cast_float(value):
            if pd.isnull(value):
                return np.nan
            else:
                return fastnumbers.fast_float(value, default=np.nan)

        def _cast_bool(value):
            if pd.isnull(value):
                return np.nan
            else:
                return bool(value)

        def _cast_date(value, format):
            if pd.isnull(value):
                return np.nan
            else:
                if is_(value, str):
                    pendulum.from_format(value, format).year
                    return ciso8601.parse_datetime(value)
                else:
                    return value

        def _cast_str(value):
            if pd.isnull(value):
                return np.nan
            else:
                return str(value)

        _dtypes = []
        # Parse params
        if columns is None:
            input_cols = parse_columns(df, input_cols)
            if is_list(input_cols) or is_one_element(input_cols):
                output_cols = get_output_cols(input_cols, output_cols)
                for _ in builtins.range(0, len(input_cols)):
                    _dtypes.append(dtype)
        else:
            input_cols = list([c[0] for c in columns])
            if len(columns[0]) == 2:
                output_cols = get_output_cols(input_cols, output_cols)
                _dtypes = list([c[1] for c in columns])
            elif len(columns[0]) == 3:
                output_cols = list([c[1] for c in columns])
                _dtypes = list([c[2] for c in columns])

            output_cols = get_output_cols(input_cols, output_cols)

        for input_col, output_col, dtype in zip(input_cols, output_cols, _dtypes):

            if dtype == 'int':
                func = _cast_int
            elif dtype == 'float':
                func = _cast_float
            elif dtype == 'date':
                func = _cast_date
            elif dtype == 'bool':
                func = _cast_bool
            else:
                func = _cast_str

            df = df.assign(**{output_col: df[input_col].apply(func=func, meta=object, convert_dtype=False)})
        return df

    def nest(self, input_cols, shape="string", separator="", output_col=None):
        """
        Merge multiple columns with the format specified
        :param input_cols: columns to be nested
        :param separator: char to be used as separator at the concat time
        :param shape: final data type, 'array', 'string' or 'vector'
        :param output_col:
        :return: Dask DataFrame
        """

        df = self.df
        input_cols = parse_columns(df, input_cols)
        # output_col = val_to_list(output_col)
        check_column_numbers(input_cols, 2)
        if output_col is None:
            RaiseIt.type_error(output_col, ["str"])

        # output_col = parse_columns(df, output_col, accepts_missing_cols=True)

        output_ordered_columns = df.cols.names()

        def _nest_string(row):
            v = row[input_cols[0]].astype(str)
            for i in builtins.range(1, len(input_cols)):
                v = v + separator + row[input_cols[i]].astype(str)
            return v

        def _nest_array(row):
            v = row[input_cols[0]].astype(str)
            for i in builtins.range(1, len(input_cols)):
                v += ", " + row[input_cols[i]].astype(str)
            return "[" + v + "]"

        if shape == "string":
            kw_columns = {output_col: _nest_string}
        else:
            kw_columns = {output_col: _nest_array}

        df = df.assign(**kw_columns)

        col_index = output_ordered_columns.index(input_cols[-1]) + 1
        output_ordered_columns[col_index:col_index] = [output_col]

        df = df.meta.preserve(df, Actions.NEST.value, list(kw_columns.values()))

        return df.cols.select(output_ordered_columns)

    def unnest(self, input_cols, separator=None, splits=2, index=None, output_cols=None, drop=False):

        """
        Split an array or string in different columns
        :param input_cols: Columns to be un-nested
        :param output_cols: Resulted on or multiple columns  after the unnest operation [(output_col_1_1,output_col_1_2), (output_col_2_1, output_col_2]
        :param separator: char or regex
        :param splits: Number of rows to un-nested. Because we can not know beforehand the number of splits
        :param index: Return a specific index per columns. [{1,2},()]
        :param drop:
        """
        # Special case. A dot must be escaped
        if separator == ".":
            separator = "\\."

        df = self.df

        input_cols = parse_columns(df, input_cols)
        output_cols = get_output_cols(input_cols, output_cols)
        output_ordered_columns = df.cols.names()

        # columns = prepare_columns(df, input_cols, output_cols)
        # new data frame with split value columns

        for input_col in input_cols:
            df_new = df[input_col].astype("str").str.split(separator, n=splits)

            # Sometime when split the result are less parts that the split param. We handle this returning Null
            kw_columns = {}
            for i in range(splits):
                output_col = output_cols[0] + "_" + str(i)
                kw_columns[output_col] = df_new.map(lambda x, i=i: x[i] if i < len(x) else None)
                col_index = output_ordered_columns.index(input_col) + i + 1
                output_ordered_columns[col_index:col_index] = [output_col]

            df = df.assign(**kw_columns)

        if drop is True:
            df = df.drop(columns=input_cols)
            for input_col in input_cols:
                if input_col in output_ordered_columns: output_ordered_columns.remove(input_col)

        df = df.meta.preserve(df, Actions.UNNEST.value, list(kw_columns.keys()))

        return df.cols.select(output_ordered_columns)

    def replace(self, input_cols, search=None, replace_by=None, search_by="chars", ignore_case=False, output_cols=None):
        """
        Replace a value, list of values by a specified string
        :param input_cols: '*', list of columns names or a single column name.
        :param search: Values to look at to be replaced
        :param replace_by: New value to replace the old one
        :param search_by: Can be "full","words","chars" or "numeric".
        :param ignore_case: Ignore case when searching for match
        :param output_cols:
        :return: Dask DataFrame
        """

        df = self.df

        input_cols = parse_columns(df, input_cols)
        output_cols = get_output_cols(input_cols, output_cols)
        output_ordered_columns = df.cols.names()

        search = val_to_list(search)
        if search_by == "chars":
            str_regex = "|".join(map(re.escape, search))
        elif search_by == "words":
            str_regex = (r'\b%s\b' % r'\b|\b'.join(map(re.escape, search)))
        else:
            str_regex = search

        if ignore_case is True:
            # Cudf do not accept re.compile as argument for replace
            # regex = re.compile(str_regex, re.IGNORECASE)
            regex = str_regex
        else:
            regex = str_regex

        kw_columns = {}
        for input_col, output_col in zip(input_cols, output_cols):
            kw_columns[output_col] = df[input_col].str.replace(regex, replace_by)

            if input_col != output_col:
                col_index = output_ordered_columns.index(input_col) + 1
                output_ordered_columns[col_index:col_index] = [output_col]

        df = df.assign(**kw_columns)
        # The apply function seems to have problem appending new columns https://github.com/dask/dask/issues/2690
        # df = df.cols.apply(input_cols, _replace, func_return_type=str,
        #                    filter_col_by_dtypes=df.constants.STRING_TYPES,
        #                    output_cols=output_cols, args=(regex, replace_by))

        df = df.meta.preserve(df, Actions.REPLACE.value, one_list_to_val(output_cols))
        return df.cols.select(output_ordered_columns)

    def is_numeric(self, col_name):
        """
        Check if a column is numeric
        :param col_name:
        :return:
        """
        df = self.df
        # TODO: Check if this is the best way to check the data type
        if np.dtype(df[col_name]).type in [np.int64, np.int32, np.float64]:
            result = True
        else:
            result = False
        return result

    def select(self, columns="*", regex=None, data_type=None, invert=False, accepts_missing_cols=False):
        """
        Select columns using index, column name, regex to data type
        :param columns:
        :param regex: Regular expression to filter the columns
        :param data_type: Data type to be filtered for
        :param invert: Invert the selection
        :param accepts_missing_cols:
        :return:
        """
        df = self.df
        columns = parse_columns(df, columns, is_regex=regex, filter_by_column_dtypes=data_type, invert=invert,
                                accepts_missing_cols=accepts_missing_cols)
        if columns is not None:
            df = df[columns]
            result = df
        else:
            result = None

        return result<|MERGE_RESOLUTION|>--- conflicted
+++ resolved
@@ -110,20 +110,13 @@
             columns = set(list(i.keys())[0] for i in _pdf)
             r = {col_name: init.copy() for col_name in columns}
 
-<<<<<<< HEAD
-=======
-            print("RRR",r)
->>>>>>> 291307e0
             for l in _pdf:
                 for i, j in l.items():
                     print(j)
                     r[i][0] = r[i][0] + j[0]
                     r[i][1] = r[i][1] + j[1]
                     r[i][2] = r[i][2] + j[2]
-<<<<<<< HEAD
-=======
-            print("RRR111",r)
->>>>>>> 291307e0
+
             return r
         # TODO: Maybe we can use a reduction here https://docs.dask.org/en/latest/dataframe-api.html#dask.dataframe.Series.reduction
         b = merge(delayed_parts)
