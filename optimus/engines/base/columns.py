import re
import string
import time
from abc import abstractmethod, ABC
from functools import reduce

import dask
import numpy as np
import pandas as pd
from dask import dataframe as dd
from dask.dataframe import from_delayed
from glom import glom
from multipledispatch import dispatch

from optimus.engines import functions as F
from optimus.engines.base.functions import op_delayed
from optimus.helpers.check import is_dask_dataframe
from optimus.helpers.columns import parse_columns, check_column_numbers, prepare_columns, get_output_cols, \
    validate_columns_names
from optimus.helpers.constants import RELATIVE_ERROR, ProfilerDataTypes, Actions
from optimus.helpers.converter import format_dict
from optimus.helpers.core import val_to_list, one_list_to_val
from optimus.helpers.functions import collect_as_list, set_function_parser, set_func
from optimus.helpers.raiseit import RaiseIt
from optimus.infer import is_dict, Infer, profiler_dtype_func, is_list, is_one_element, is_list_of_tuples, regex_int, \
    regex_decimal, regex_email, regex_ip, regex_url, regex_gender, regex_boolean, regex_zip_code, regex_credit_card, \
    is_int, is_tuple, regex_social_security_number, regex_http_code, regex_phone_number, US_STATES_NAMES
from optimus.profiler.constants import MAX_BUCKETS


class BaseColumns(ABC):
    """Base class for all Cols implementations"""

    def __init__(self, df):
        self.df = df
        self.df.schema[-1].metadata = df.schema[-1].metadata
        # print("asdflkjahsdlkjfhasdkfjhasdfkjh",df, self.df.schema[-1].metadata.get("transformations"))

    @abstractmethod
    def append(self, dfs):
        pass

    def append_df(self, dfs, cols_map):
        """
        Appends 2 or more dataframes
        :param dfs:
        :param cols_map:
        """

        every_df = [self.df, *dfs]

        rename = [[] for dff in every_df]

        for key in cols_map:
            assert len(cols_map[key]) == len(every_df)

            for i in range(len(cols_map[key])):
                col_name = cols_map[key][i]
                if col_name:
                    rename[i] = [*rename[i], (col_name, key)]

        for i in range(len(rename)):
            every_df[i] = every_df[i].cols.rename(rename[i])

        df = every_df[0]

        for i in range(len(every_df)):
            if i == 0: continue
            df = df.append(every_df[i])

        df = df.cols.select([*cols_map.keys()])

        return df.reset_index(drop=True)

    def select(self, columns="*", regex=None, data_type=None, invert=False, accepts_missing_cols=False):
        """
        Select columns using index, column name, regex to data type
        :param columns:
        :param regex: Regular expression to filter the columns
        :param data_type: Data type to be filtered for
        :param invert: Invert the selection
        :param accepts_missing_cols:
        :return:
        """
        df = self.df
        columns = parse_columns(df, columns, is_regex=regex, filter_by_column_dtypes=data_type, invert=invert,
                                accepts_missing_cols=accepts_missing_cols)
        if columns is not None:
            result = df[columns]

        else:
            result = None

        return result

    def copy(self, input_cols=None, output_cols=None, columns=None):
        """
        Copy one or multiple columns
        :param input_cols: Source column to be copied
        :param output_cols: Destination column
        :param columns: tuple of column [('column1','column_copy')('column1','column1_copy')()]
        :return:
        """
        df = self.df
        output_ordered_columns = df.cols.names()

        if columns is None:
            input_cols = parse_columns(df, input_cols)
            if is_list(input_cols) or is_one_element(input_cols):
                output_cols = get_output_cols(input_cols, output_cols)

        if columns:
            input_cols = list([c[0] for c in columns])
            output_cols = list([c[1] for c in columns])
            output_cols = get_output_cols(input_cols, output_cols)

        for input_col, output_col in zip(input_cols, output_cols):
            if input_col != output_col:
                col_index = output_ordered_columns.index(input_col) + 1
                output_ordered_columns[col_index:col_index] = [output_col]

        kw_columns = {}
        for input_col, output_col in zip(input_cols, output_cols):
            kw_columns[output_col] = df[input_col]
            df = df.meta.copy({input_col: output_col})
        df = df.assign(**kw_columns)
        return df.cols.select(output_ordered_columns)

    def drop(self, columns=None, regex=None, data_type=None):
        """
        Drop a list of columns
        :param columns: Columns to be dropped
        :param regex: Regex expression to select the columns
        :param data_type:
        :return:
        """
        df = self.df
        if regex:
            r = re.compile(regex)
            columns = [c for c in list(df.columns) if re.match(r, c)]

        columns = parse_columns(df, columns, filter_by_column_dtypes=data_type)
        check_column_numbers(columns, "*")

        df = df.drop(columns=columns)

        df = df.meta.preserve(df, Actions.DROP.value, columns)

        return df

    def keep(self, columns=None, regex=None):
        """
        Drop a list of columns
        :param columns: Columns to be dropped
        :param regex: Regex expression to select the columns
        :param data_type:
        :return:
        """
        df = self.df
        if regex:
            # r = re.compile(regex)
            columns = [c for c in list(df.columns) if re.match(regex, c)]

        columns = parse_columns(df, columns)
        check_column_numbers(columns, "*")

        df = df.drop(columns=list(set(df.columns) - set(columns)))

        df = df.meta.preserve(df, Actions.KEEP.value, columns)

        return df

    def word_count(self, input_cols, output_cols=None):
        """
        Count words by column element wise
        :param input_cols:
        :param output_cols:
        :return:
        """
        df = self.df
        input_cols = parse_columns(df, input_cols)
        output_cols = get_output_cols(input_cols, output_cols)
        for input_col, output_col in zip(input_cols, output_cols):
            df[output_col] = df[input_col].str.split().str.len()
        return df

    @staticmethod
    @abstractmethod
    def to_timestamp(input_cols, date_format=None, output_cols=None):
        pass

    def apply(self, input_cols, func=None, func_return_type=None, args=None, func_type=None, when=None,
              filter_col_by_dtypes=None, output_cols=None, skip_output_cols_processing=False,
              meta_action=Actions.APPLY_COLS.value, mode="pandas", set_index=False, default=None):

        df = self.df

        columns = prepare_columns(df, input_cols, output_cols, filter_by_column_dtypes=filter_col_by_dtypes,
                                  accepts_missing_cols=True, default=default)

        kw_columns = {}
        output_ordered_columns = df.cols.names()
        if args is None:
            args = []
        elif not is_tuple(args, ):
            args = (args,)

        for input_col, output_col in columns:
            if mode == "pandas" and (is_dask_dataframe(df)):

                partitions = df.to_delayed()
                delayed_parts = [dask.delayed(func)(part[input_col], *args) for part in partitions]

                kw_columns[output_col] = from_delayed(delayed_parts)

            elif mode == "vectorized" or mode == "pandas":
                kw_columns[output_col] = func(df[input_col], *args)

            elif mode == "map":
                kw_columns[output_col] = df[input_col].map(func, *args)

            # Preserve column order
            if output_col not in df.cols.names():
                col_index = output_ordered_columns.index(input_col) + 1
                output_ordered_columns[col_index:col_index] = [output_col]

            # Preserve actions for the profiler
            df = df.meta.preserve(df, meta_action, output_col)

        if set_index is True:
            df = df.reset_index()

        df = df.assign(**kw_columns)
        df = df.cols.select(output_ordered_columns)

        return df

    def set(self, where=None, value=None, output_cols=None, default=None):
        """
        Set a column value using a number a string or a expression.
        :param where:
        :param value:
        :param output_cols:
        :param default:
        :return:
        """
        df = self.df

        columns, vfunc = set_function_parser(df, value, where, default)
        # if df.cols.dtypes(input_col) == "category":
        #     try:
        #         # Handle error if the category already exist
        #         df[input_vcol] = df[input_col].cat.add_categories(val_to_list(value))
        #     except ValueError:
        #         pass

        output_cols = one_list_to_val(output_cols)

        if columns:
            final_value = df[columns]
        else:
            final_value = df
        final_value = final_value.map_partitions(set_func, value=value, where=where, output_col=output_cols,
                                                 parser=vfunc, default=default, meta=object)

        df.meta.preserve(df, Actions.SET.value, output_cols)
        kw_columns = {output_cols: final_value}
        return df.assign(**kw_columns)

    @dispatch(object, object)
    def rename(self, columns_old_new=None, func=None):
        """"
        Changes the name of a column(s) dataFrame.
        :param columns_old_new: List of tuples. Each tuple has de following form: (oldColumnName, newColumnName).
        :param func: can be lower, upper or any string transformation function
        """

        df = self.df

        # Apply a transformation function
        if is_list_of_tuples(columns_old_new):
            validate_columns_names(df, columns_old_new)
            for col_name in columns_old_new:

                old_col_name = col_name[0]
                if is_int(old_col_name):
                    old_col_name = df.schema.names[old_col_name]
                if func:
                    old_col_name = func(old_col_name)

                current_meta = df.meta.get()
                # DaskColumns.set_meta(col_name, "optimus.transformations", "rename", append=True)
                # TODO: this seems to the only change in this function compare to pandas. Maybe this can be moved to a base class

                new_column = col_name[1]
                if old_col_name != col_name:
                    df = df.rename(columns={old_col_name: new_column})

                df = df.meta.preserve(df, value=current_meta)
                df = df.meta.rename({old_col_name: new_column})

        return df

    @dispatch(list)
    def rename(self, columns_old_new=None):
        return self.rename(columns_old_new, None)

    @dispatch(object)
    def rename(self, func=None):
        return self.rename(None, func)

    @dispatch(str, str, object)
    def rename(self, old_column, new_column, func=None):
        return self.rename([(old_column, new_column)], func)

    @dispatch(str, str)
    def rename(self, old_column, new_column):
        return self.rename([(old_column, new_column)], None)

    def parse_profiler_dtypes(self, col_data_type):
        """
        Parse a spark data type to a profiler data type
        :return:
        """
        df = self.df
        columns = {}
        for k, v in col_data_type.items():
            # Initialize values to 0
            result_default = {data_type: 0 for data_type in df.constants.DTYPES_TO_PROFILER.keys()}
            for k1, v1 in v.items():
                for k2, v2 in df.constants.DTYPES_TO_PROFILER.items():
                    if k1 in df.constants.DTYPES_TO_PROFILER[k2]:
                        result_default[k2] = result_default[k2] + v1
            columns[k] = result_default
        return columns

    def profiler_dtypes(self, columns="*"):
        """
        Get the profiler data types from the meta data
        :param columns:
        :return:
        """
        df = self.df
        columns = parse_columns(df, columns)
        result = {}
        for col_name in columns:
            # column_meta = glom(df.meta.get(), f"profile.columns.{col_name}", skip_exc=KeyError)
            column_meta = df.meta.get(f"profile.columns.{col_name}")
            if column_meta is None:
                result[col_name] = None
            else:
                result[col_name] = column_meta["profiler_dtype"]
        return result

    def set_profiler_dtypes(self, columns: dict):
        """
        Set profiler data type
        :param columns: A dict with the form {"col_name": profiler dtype}
        :return:
        """
        df = self.df
        for col_name, dtype in columns.items():
            if dtype in ProfilerDataTypes.list():
                df.meta.set(f"profile.columns.{col_name}.profiler_dtype", dtype)
                df.meta.preserve(df, Actions.PROFILER_DTYPE.value, col_name)
            else:
                RaiseIt.value_error(dtype, ProfilerDataTypes.list())
        return df

    def cast(self, input_cols=None, dtype=None, output_cols=None, columns=None, on_error=None):
        """
        NOTE: We have two ways to cast the data. Use the use the native .astype() this is faster but can not handle some
        trnasformation like string to number in which should output nan.

        is pendulum faster than pd.to_datatime
        We could use astype str and boolean


        Cast the elements inside a column or a list of columns to a specific data type.
        Unlike 'cast' this not change the columns data type

        :param input_cols: Columns names to be casted
        :param output_cols:
        :param dtype: final data type
        :param columns: List of tuples of column names and types to be casted. This variable should have the
                following structure:
                colsAndTypes = [('columnName1', 'integer'), ('columnName2', 'float'), ('columnName3', 'string')]
                The first parameter in each tuple is the column name, the second is the final datatype of column after
                the transformation is made.
        :return: Dask DataFrame
        """

        df = self.df

        columns = prepare_columns(df, input_cols, output_cols, args=dtype)
        for input_col, output_col, arg in columns:

            if arg == "float":
                df = df.cols.to_float(input_col, output_col)
            elif arg == "int":
                df = df.cols.to_integer(input_col, output_col)
            elif arg == "datetime":
                df = df.cols.to_datetime(input_col, output_col)
            elif arg == "bool":
                df = df.cols.to_boolean(input_col, output_col)
            elif arg == "str":
                df = df.cols.to_string(input_col, output_col)
            else:
                RaiseIt.value_error(arg, ["float", "integer", "datetime", "bool", "str"])

        return df

    @staticmethod
    @abstractmethod
    def astype(*args, **kwargs):
        pass

    def pattern(self, input_cols="*", output_cols=None, mode=0):
        df = self.df
        columns = prepare_columns(df, input_cols, output_cols)

        def split(word):
            return [char for char in word]

        alpha_lower = split(string.ascii_lowercase)
        alpha_upper = split(string.ascii_uppercase)
        digits = split(string.digits)
        punctuation = split(string.punctuation)

        if mode == 0:
            search_by = alpha_lower + alpha_upper + digits
            replace_by = ["l"] * len(alpha_lower) + ["U"] * len(alpha_upper) + ["#"] * len(digits)
        elif mode == 1:
            search_by = alpha_lower + alpha_upper + digits
            replace_by = ["c"] * len(alpha_lower) + ["c"] * len(alpha_upper) + ["#"] * len(digits)
        elif mode == 2:
            search_by = alpha_lower + alpha_upper + digits
            replace_by = ["*"] * len(alpha_lower + alpha_upper + digits)
        elif mode == 3:
            search_by = alpha_lower + alpha_upper + digits + punctuation
            replace_by = ["*"] * len(alpha_lower + alpha_upper + digits + punctuation)
        else:
            RaiseIt.value_error(mode, ["0", "1", "2", "3"])

        kw_columns = {}
        for input_col, output_col in columns:
            kw_columns[output_col] = df.cols.select(input_col).astype(str).cols.remove_accents().cols.replace(
                search=search_by, replace_by=replace_by)[input_col]

        return df.assign(**kw_columns)

    def pattern_counts(self, input_cols, mode=0):
        """
        Replace alphanumeric and punctuation chars for canned chars. We aim to help to find string patterns
        c = Any alpha char in lower or upper case
        l = Any alpha char in lower case
        U = Any alpha char in upper case
        * = Any alphanumeric in lower or upper case. Used only in type 2 nd 3
        # = Any numeric
        ! = Any punctuation

        :param input_cols:
        :param mode:
        0: Identify lower, upper, digits. Except spaces and special chars.
        1: Identify chars, digits. Except spaces and special chars
        2: Identify Any alphanumeric. Except spaces and special chars
        3: Identify alphanumeric and special chars. Except white spaces
        :return:
        """
        df = self.df

        # df.meta.set("")
        result = {}
        input_cols = parse_columns(df, input_cols)
        for input_col in input_cols:
            column_modified_time = df.meta.get(f"profile.columns.{input_col}.modified")
            patterns_update_time = df.meta.get(f"profile.columns.{input_col}.patterns.updated")
            if column_modified_time is None:
                column_modified_time = -1
            if patterns_update_time is None:
                patterns_update_time = 0
            if column_modified_time > patterns_update_time or patterns_update_time == 0:

                result[input_col] = df.cols.pattern(input_col, mode=mode).cols.frequency()["frequency"][input_col]
                df.meta.set(f"profile.columns.{input_col}.patterns", result[input_col])
                df.meta.set(f"profile.columns.{input_col}.patterns.updated", time.time())

            else:
                result[input_col] = df.meta.get(f"profile.columns.{input_col}.patterns")

        return result

    def groupby(self, by, agg, order="asc", *args, **kwargs):
        """
        This helper function aims to help managing columns name in the aggregation output.
        Also how to handle ordering columns because dask can order columns
        :param by:
        :param agg:
        :param args:
        :param kwargs:
        :return:
        """
        df = self.df
        compact = {}
        for col_agg in list(agg.values()):
            for col_name, _agg in col_agg.items():
                compact.setdefault(col_name, []).append(_agg)

        df = df.groupby(by=by).agg(compact).reset_index()
        df.columns = (val_to_list(by) + val_to_list(list(agg.keys())))

        return df

    def join(self, df_right, how="left", on=None, left_on=None, right_on=None, order=True, *args, **kwargs):
        """
        Join 2 dataframes SQL style
        :param df_right:
        :param how{‘left’, ‘right’, ‘outer’, ‘inner’}, default ‘left’
        :param on:
        :param left_on:
        :param right_on:
        :param order: Order the columns putting the left df columns first then the key column and the right df columns
        :param args:
        :param kwargs:

        :return:
        """
        suffix_left = "_left"
        suffix_right = "_right"

        df_left = self.df

        if on is not None:
            left_on = on
            right_on = on

        if df_left.cols.dtypes(left_on) == "category":
            df_left[left_on] = df_left[left_on].cat.as_ordered()

        if df_right.cols.dtypes(right_on) == "category":
            df_right[right_on] = df_right[right_on].cat.as_ordered()

        # Join do not work with different data types.
        # Use set_index to return a index in the dataframe
        df_left[left_on] = df_left[left_on].astype(str)
        df_left.set_index(left_on)

        df_right[right_on] = df_right[right_on].astype(str)
        df_right.set_index(right_on)

        l_c = df_left.cols.names()[-1]
        # Use to reorder de output
        df_left = df_left.merge(df_right, how=how, on=on, left_on=left_on, right_on=right_on,
                                suffixes=(suffix_left, suffix_right))

        # Remove duplicated index if the name is the same. If the index name are not the same
        if order is True:
            if left_on != right_on:
                df_left = df_left.cols.drop(right_on)
            df_left = df_left.cols.move(left_on, "before", l_c)

        return df_left

    def is_match(self, columns, dtype, invert=False):
        """
        Find the rows that match a data type
        :param columns:
        :param dtype: data type to match
        :param invert: Invert the match
        :return:
        """
        df = self.df
        columns = parse_columns(df, columns)

        # dtype = parse_dtypes(df, dtype)
        print("dtype", dtype)
        f = profiler_dtype_func(dtype)
        if f is not None:
            for col_name in columns:
                df = df[col_name].apply(f)
                df = ~df if invert is True else df
            return df

    def move(self, column, position, ref_col=None):
        """
        Move a column to specific position
        :param column: Column to be moved
        :param position: Column new position. Accepts 'after', 'before', 'beginning', 'end'
        :param ref_col: Column taken as reference
        :return: Spark DataFrame
        """
        df = self.df
        # Check that column is a string or a list
        column = parse_columns(df, column)
        ref_col = parse_columns(df, ref_col)

        # Get dataframe columns
        all_columns = df.cols.names()

        # Get source and reference column index position
        new_index = all_columns.index(ref_col[0])

        # Column to move
        column_to_move_index = all_columns.index(column[0])

        if position == 'after':
            # Check if the movement is from right to left:
            if new_index < column_to_move_index:
                new_index = new_index + 1
        elif position == 'before':  # If position if before:
            if new_index >= column_to_move_index:  # Check if the movement if from right to left:
                new_index = new_index - 1
        elif position == 'beginning':
            new_index = 0
        elif position == 'end':
            new_index = len(all_columns)
        else:
            RaiseIt.value_error(position, ["after", "before", "beginning", "end"])

        # Move the column to the new place
        for col_name in column:
            all_columns.insert(new_index, all_columns.pop(all_columns.index(col_name)))  # insert and delete a element
            # new_index = new_index + 1
        return df[all_columns]

    def sort(self, order: [str, list] = "asc", columns=None):
        """
        Sort data frames columns asc or desc
        :param order: 'asc' or 'desc' accepted
        :param columns:
        :return: DataFrame
        """
        df = self.df
        if columns is None:
            _reverse = None
            if order == "asc":
                _reverse = False
            elif order == "desc":
                _reverse = True
            else:
                RaiseIt.value_error(order, ["asc", "desc"])

            columns = df.cols.names()
            columns.sort(key=lambda v: v.upper(), reverse=_reverse)

        return df.cols.select(columns)

    def dtypes(self, columns="*"):
        """
        Return the column(s) data type as string
        :param columns: Columns to be processed
        :return:
        """
        df = self.df
        columns = parse_columns(df, columns)
        data_types = ({k: str(v) for k, v in dict(df.dtypes).items()})
        return {col_name: data_types[col_name] for col_name in columns}

    def schema_dtype(self, columns="*"):
        """
        Return the column(s) data type as Type
        :param columns: Columns to be processed
        :return:
        """
        df = self.df
        columns = parse_columns(df, columns)
        result = {}
        for col_name in columns:
            if df[col_name].dtype.name == "category":
                result[col_name] = "category"
            else:
                result[col_name] = np.dtype(df[col_name]).type
        return format_dict(result)

    # @staticmethod
    # @abstractmethod
    # def create_exprs(columns, funcs, *args):
    #     pass

    def agg_exprs(self, columns, funcs, *args, compute=True, tidy=True):
        """
        Create and run aggregation
        :param columns:
        :param funcs:
        :param args:
        :param compute:
        :param tidy:
        :return:
        """
        df = self.df
        columns = parse_columns(df, columns)

        if args is None:
            args = []
        elif not is_tuple(args, ):
            args = (args,)

        funcs = val_to_list(funcs)
        funcs = [{func.__name__: {col_name: func(df[col_name], *args)}} for col_name in columns for func in funcs]
        a = df.cols.exec_agg(funcs, compute)
        # [func(df[col_name], *args) for col_name in columns for func in funcs]

        c = {}
        for i in a:
            for x, y in i.items():
                c.setdefault(x, {}).update(y)

        return format_dict(c, tidy)

    @staticmethod
    @abstractmethod
    def exec_agg(exprs, compute):
        pass

    def mad(self, columns, relative_error=RELATIVE_ERROR, more=False, tidy=True, compute=True):
        df = self.df
        return df.cols.agg_exprs(columns, F.mad, relative_error, more, compute=compute, tidy=tidy)

    def min(self, columns, tidy=True, compute=True):
        df = self.df
        return df.cols.agg_exprs(columns, F.min, compute=compute, tidy=tidy)

    def max(self, columns, tidy=True, compute=True):
        df = self.df
        return df.cols.agg_exprs(columns, F.max, compute=compute, tidy=tidy)

    def mode(self, columns, tidy=True, compute=True):
        df = self.df
        return df.cols.agg_exprs(columns, F.mode, tidy=tidy, compute=compute)

    def range(self, columns, tidy=True, compute=True):
        return self.agg_exprs(columns, F.range, compute=compute, tidy=tidy)

    def percentile(self, columns, values=None, relative_error=RELATIVE_ERROR, tidy=True, compute=True):
        df = self.df

        if values is None:
            values = [0.25, 0.5, 0.75]
        return df.cols.agg_exprs(columns, F.percentile, values, relative_error, tidy=tidy, compute=True)

    def median(self, columns, relative_error=RELATIVE_ERROR, tidy=True, compute=True):
        df = self.df
        return df.cols.agg_exprs(columns, F.percentile, [0.5], relative_error, tidy=tidy, compute=True)

    # TODO: implement double MAD http://eurekastatistics.com/using-the-median-absolute-deviation-to-find-outliers/
    def kurtosis(self, columns, tidy=True, compute=False):
        df = self.df
        return df.cols.agg_exprs(columns, F.kurtosis, tidy=tidy, compute=compute)

    def skew(self, columns, tidy=True, compute=False):
        df = self.df
        return df.cols.agg_exprs(columns, F.skew, tidy=tidy, compute=compute)

    def mean(self, columns, tidy=True, compute=True):
        df = self.df
        return df.cols.agg_exprs(columns, F.mean, tidy=tidy, compute=compute)

    def sum(self, columns, tidy=True, compute=True):
        df = self.df
        return df.cols.agg_exprs(columns, F.sum, tidy=tidy, compute=compute)

    def var(self, columns, tidy=True, compute=True):
        df = self.df
        return df.cols.agg_exprs(columns, F.var, tidy=tidy, compute=compute)

    def std(self, columns, tidy=True, compute=True):
        return self.agg_exprs(columns, F.std, tidy=tidy, compute=compute)

    # Math Operations
    def abs(self, input_cols, output_cols=None):
        """
        Apply abs to column
        :param input_cols:
        :param output_cols:
        :return:
        """
        df = self.df
        return df.cols.apply(input_cols, F.abs, output_cols=output_cols, meta_action=Actions.ABS.value,
                             mode="vectorized")

    def exp(self, input_cols, output_cols=None):
        """
        Returns Euler's number, e (~2.718) raised to a power.
        :param input_cols:
        :param output_cols:
        :return:
        """

        df = self.df
        return df.cols.apply(input_cols, F.exp, output_cols=output_cols, meta_action=Actions.MATH.value,
                             mode="vectorized")

    def mod(self, input_cols, divisor=2, output_cols=None):
        """
        Apply mod to column
        :param input_cols:
        :param divisor:
        :param output_cols:
        :return:(
        """

        df = self.df
        return df.cols.apply(input_cols, F.mod, output_cols=output_cols, meta_action=Actions.MATH.value,
                             mode="vectorized", args=divisor)

    def log(self, input_cols, output_cols=None):
        """
        Apply mod to column
        :param input_cols:
        :param output_cols:
        :return:(
        """

        df = self.df
        return df.cols.apply(input_cols, F.log, output_cols=output_cols, meta_action=Actions.MATH.value,
                             mode="vectorized")

    def ln(self, input_cols, output_cols=None):
        """
        Apply mod to column
        :param input_cols:
        :param output_cols:
        :return:(
        """

        df = self.df
        return df.cols.apply(input_cols, F.ln, output_cols=output_cols, meta_action=Actions.MATH.value,
                             mode="vectorized")

    def pow(self, input_cols, other=2, output_cols=None):
        """
        Apply mod to column
        :param other:
        :param input_cols:
        :param output_cols:
        :return:(
        """

        df = self.df
        return df.cols.apply(input_cols, F.pow, output_cols=output_cols, meta_action=Actions.MATH.value,
                             mode="vectorized", args=other)

    def sqrt(self, input_cols, output_cols=None):
        """
        Apply sqrt to column
        :param input_cols:
        :param output_cols:
        :return:(
        """

        df = self.df
        return df.cols.apply(input_cols, F.sqrt, output_cols=output_cols, meta_action=Actions.MATH.value,
                             mode="vectorized")

    def round(self, input_cols, decimals=1, output_cols=None):
        """

        :param input_cols:
        :param decimals:
        :param output_cols:
        :return:
        """
        df = self.df
        return df.cols.apply(input_cols, F.round, output_cols=output_cols, meta_action=Actions.MATH.value,
                             mode="vectorized", args=decimals)

    def floor(self, input_cols, output_cols=None):
        """

        :param input_cols:
        :param output_cols:
        :return:
        """
        df = self.df
        return df.cols.apply(input_cols, F.floor, output_cols=output_cols, meta_action=Actions.MATH.value,
                             mode="vectorized")

    def ceil(self, input_cols, output_cols=None):
        """
        Apply ceil to column
        :param input_cols:
        :param output_cols:
        :return:(
        """

        df = self.df
        return df.cols.apply(input_cols, F.ceil, output_cols=output_cols, meta_action=Actions.MATH.value,
                             mode="vectorized")

    # Trigonometric
    def sin(self, input_cols, output_cols=None):
        """
        Apply sin to column
        :param input_cols:
        :param output_cols:
        :return:(
        """

        df = self.df
        return df.cols.apply(input_cols, F.sin, output_cols=output_cols, meta_action=Actions.MATH.value,
                             mode="vectorized")

    def cos(self, input_cols, output_cols=None):
        """
        Apply cos to column
        :param input_cols:
        :param output_cols:
        :return:(
        """

        df = self.df
        return df.cols.apply(input_cols, F.cos, output_cols=output_cols, meta_action=Actions.MATH.value,
                             mode="vectorized")

    def tan(self, input_cols, output_cols=None):
        """
        Apply cos to column
        :param input_cols:
        :param output_cols:
        :return:(
        """

        df = self.df
        return df.cols.apply(input_cols, F.tan, output_cols=output_cols, meta_action=Actions.MATH.value,
                             mode="vectorized")

    def asin(self, input_cols, output_cols=None):
        """
        Apply cos to column
        :param input_cols:
        :param output_cols:
        :return:(
        """

        df = self.df
        return df.cols.apply(input_cols, F.asin, output_cols=output_cols, meta_action=Actions.MATH.value,
                             mode="vectorized")

    def acos(self, input_cols, output_cols=None):
        """
        Apply cos to column
        :param input_cols:
        :param output_cols:
        :return:(
        """

        df = self.df
        return df.cols.apply(input_cols, F.acos, output_cols=output_cols, meta_action=Actions.MATH.value,
                             mode="vectorized")

    def atan(self, input_cols, output_cols=None):
        """
        Apply cos to column
        :param input_cols:
        :param output_cols:
        :return:(
        """

        df = self.df
        return df.cols.apply(input_cols, F.atan, output_cols=output_cols, meta_action=Actions.MATH.value,
                             mode="vectorized")

    def sinh(self, input_cols, output_cols=None):
        """
        Apply sin to column
        :param input_cols:
        :param output_cols:
        :return:(
        """

        df = self.df
        return df.cols.apply(input_cols, F.sinh, output_cols=output_cols, meta_action=Actions.MATH.value,
                             mode="vectorized")

    def cosh(self, input_cols, output_cols=None):
        """
        Apply cos to column
        :param input_cols:
        :param output_cols:
        :return:(
        """

        df = self.df
        return df.cols.apply(input_cols, F.cosh, output_cols=output_cols, meta_action=Actions.MATH.value,
                             mode="vectorized")

    def tanh(self, input_cols, output_cols=None):
        """
        Apply cos to column
        :param input_cols:
        :param output_cols:
        :return:(
        """

        df = self.df
        return df.cols.apply(input_cols, F.tanh, output_cols=output_cols, meta_action=Actions.MATH.value,
                             mode="vectorized")

    def asinh(self, input_cols, output_cols=None):
        """
        Apply sin to column
        :param input_cols:
        :param output_cols:
        :return:(
        """

        df = self.df
        return df.cols.apply(input_cols, F.asinh, output_cols=output_cols, meta_action=Actions.MATH.value,
                             mode="vectorized")

    def acosh(self, input_cols, output_cols=None):
        """
        Apply cos to column
        :param input_cols:
        :param output_cols:
        :return:(
        """

        df = self.df
        return df.cols.apply(input_cols, F.acosh, output_cols=output_cols, meta_action=Actions.MATH.value,
                             mode="vectorized")

    def atanh(self, input_cols, output_cols=None):
        """
        Apply cos to column
        :param input_cols:
        :param output_cols:
        :return:(
        """

        df = self.df
        return df.cols.apply(input_cols, F.atanh, output_cols=output_cols, meta_action=Actions.MATH.value,
                             mode="vectorized")

    def extract(self, input_cols, output_cols=None):
        def _extract(value, *args):
            return F.extract(value, args)

        df = self.df
        return df.cols.apply(input_cols, _extract, func_return_type=str, filter_col_by_dtypes=df.constants.STRING_TYPES,
                             output_cols=output_cols, meta_action=Actions.EXTRACT.value, mode="vectorized")

    def slice(self, input_cols, start, stop, step, output_cols=None):
        def _slice(value, *args):
            return F.slice(value, start, stop, step)

        df = self.df
        return df.cols.apply(input_cols, _slice, func_return_type=str, filter_col_by_dtypes=df.constants.STRING_TYPES,
                             output_cols=output_cols, meta_action=Actions.SLICE.value, mode="vectorized")

    def lower(self, input_cols="*", output_cols=None):
        df = self.df
        return df.cols.apply(input_cols, F.lower, func_return_type=str,
                             output_cols=output_cols, meta_action=Actions.LOWER.value, mode="vectorized")

    def upper(self, input_cols="*", output_cols=None):
        df = self.df
        return df.cols.apply(input_cols, F.upper, func_return_type=str, output_cols=output_cols,
                             meta_action=Actions.UPPER.value, mode="vectorized")

    def trim(self, input_cols="*", output_cols=None):
        df = self.df
        return df.cols.apply(input_cols, F.trim, func_return_type=str, filter_col_by_dtypes=df.constants.STRING_TYPES,
                             output_cols=output_cols, meta_action=Actions.TRIM.value, mode="vectorized")

    def date_format(self, input_cols, current_format=None, output_format=None, output_cols=None):

        def _date_format(value, *args):
            _current_format, _output_format = args
            return F.date_format(value, _current_format, _output_format)

        df = self.df
        return df.cols.apply(input_cols, _date_format, args=(current_format, output_format), func_return_type=str,
                             filter_col_by_dtypes=df.constants.STRING_TYPES,
                             output_cols=output_cols, meta_action=Actions.DATE_FORMAT.value, mode="pandas",
                             set_index=True)

    @staticmethod
    @abstractmethod
    def reverse(input_cols, output_cols=None):
        pass

    def remove(self, input_cols, search=None, search_by="chars", output_cols=None):
        return self.replace(input_cols=input_cols, search=search, replace_by="", search_by=search_by,
                            output_cols=output_cols)

    def remove_accents(self, input_cols="*", output_cols=None):
        df = self.df

        return df.cols.apply(input_cols, F.remove_accents, func_return_type=str,
                             filter_col_by_dtypes=df.constants.STRING_TYPES, meta_action=Actions.REMOVE_ACCENTS.value,
                             output_cols=output_cols, mode="vectorized")

    def remove_numbers(self, input_cols, output_cols=None):

        def _remove_numbers(value):
            return value.astype(str).str.replace(r'\d+', '')

        df = self.df
        return df.cols.apply(input_cols, _remove_numbers, func_return_type=str,
                             filter_col_by_dtypes=df.constants.STRING_TYPES,
                             output_cols=output_cols, mode="pandas", set_index=True)

    def remove_white_spaces(self, input_cols="*", output_cols=None):

        df = self.df
        return df.cols.apply(input_cols, F.remove_white_spaces, func_return_type=str,
                             output_cols=output_cols, mode="vectorized")

    def remove_special_chars(self, input_cols="*", output_cols=None):

        df = self.df
        return df.cols.apply(input_cols, F.remove_special_chars, func_return_type=str,
                             output_cols=output_cols, mode="vectorized")

    def year(self, input_cols, format=None, output_cols=None):
        """

        :param input_cols:
        :param format:
        :param output_cols:
        :return:
        """

        df = self.df

        def _year(value, _format):
            return F.year(value, _format)

        return df.cols.apply(input_cols, _year, args=format, output_cols=output_cols, meta_action=Actions.YEAR.value,
                             mode="pandas", set_index=True)

    def month(self, input_cols, format=None, output_cols=None):
        """

        :param input_cols:
        :param format:
        :param output_cols:
        :return:
        """
        df = self.df

        def _month(value, _format):
            return F.month(value, _format)

        return df.cols.apply(input_cols, _month, args=format, output_cols=output_cols, mode="pandas", set_index=True)

    def day(self, input_cols, format=None, output_cols=None):
        df = self.df

        def _day(value, _format):
            return F.day(value, _format)

        return df.cols.apply(input_cols, _day, args=format, output_cols=output_cols, mode="pandas", set_index=True)

    def hour(self, input_cols, format=None, output_cols=None):
        df = self.df

        def _hour(value, _format):
            return F.hour(value, _format)

        return df.cols.apply(input_cols, _hour, args=format, output_cols=output_cols, mode="pandas", set_index=True)

    def minute(self, input_cols, format=None, output_cols=None):
        df = self.df

        def _minute(value, _format):
            return F.minute(value, _format)

        return df.cols.apply(input_cols, _minute, args=format, output_cols=output_cols, mode="pandas", set_index=True)

    def second(self, input_cols, format=None, output_cols=None):
        df = self.df

        def _second(value, _format):
            return F.second(value, _format)

        return df.cols.apply(input_cols, _second, args=format, output_cols=output_cols, mode="pandas", set_index=True)

    def weekday(self, input_cols, format=None, output_cols=None):
        df = self.df

        def _second(value, _format):
            return F.weekday(value, _format)

        return df.cols.apply(input_cols, _second, args=format, output_cols=output_cols, mode="pandas", set_index=True)

    def years_between(self, input_cols, date_format=None, output_cols=None):
        df = self.df

        def _years_between(value, args):
            return F.years_between(value, *args)

        return df.cols.apply(input_cols, _years_between, args=[date_format], func_return_type=str,
                             output_cols=output_cols,
                             meta_action=Actions.YEARS_BETWEEN.value, mode="pandas", set_index=True)

    def replace(self, input_cols="*", search=None, replace_by=None, search_by="chars", ignore_case=False,
                output_cols=None):
        """
        Replace a value, list of values by a specified string
        :param input_cols: '*', list of columns names or a single column name.
        :param search: Values to look at to be replaced
        :param replace_by: New value to replace the old one
        :param search_by: Can be "full","words","chars" or "numeric".
        :param ignore_case: Ignore case when searching for match
        :param output_cols:
        :return: DataFrame
        """

        df = self.df

        if search_by == "chars":
            func = F.replace_string
        elif search_by == "words":
            func = F.replace_words
        elif search_by == "full":
            func = F.replace_match
        else:
            RaiseIt.value_error(search_by, ["chars", "words", "full"])

        return df.cols.apply(input_cols, func, args=(search, replace_by), func_return_type=str,
                             output_cols=output_cols,
                             meta_action=Actions.REPLACE.value, mode="vectorized")

    @staticmethod
    @abstractmethod
    def replace_regex(input_cols, regex=None, value=None, output_cols=None):
        pass

    @staticmethod
    @abstractmethod
    def impute(input_cols, data_type="continuous", strategy="mean", output_cols=None):
        pass

    def fill_na(self, input_cols, value=None, output_cols=None):
        """
        Replace null data with a specified value
        :param input_cols: '*', list of columns names or a single column name.
        :param output_cols:
        :param value: value to replace the nan/None values
        :return:
        """
        df = self.df

        def _fill_na(series, *args):
            value = args[0]
            return series.fillna(value)

        return df.cols.apply(input_cols, _fill_na, args=value, output_cols=output_cols, mode="vectorized")

    def is_na(self, input_cols, output_cols=None):
        """
        Replace null values with True and non null with False
        :param input_cols: '*', list of columns names or a single column name.
        :param output_cols:
        :return:
        """

        def _is_na(value):
            return value.isnull()

        df = self.df
        return df.cols.apply(input_cols, _is_na, output_cols=output_cols, mode="vectorized")

    def count(self):
        df = self.df
        return len(df.cols.names())

    def count_na(self, columns, tidy=True, compute=True):
        """
        Return the NAN and Null count in a Column
        :param columns: '*', list of columns names or a single column name.
        :param tidy:
        :param compute:
        :return:
        """
        df = self.df
        return df.cols.agg_exprs(columns, F.count_na, tidy=tidy, compute=compute)

    def unique(self, columns, values=None, relative_error=RELATIVE_ERROR, tidy=True, compute=True):
        df = self.df

        return df.cols.agg_exprs(columns, F.unique, tidy=tidy, compute=compute)

    def count_uniques(self, columns, values=None, estimate=True, tidy=True, compute=True):
        df = self.df
        return df.cols.agg_exprs(columns, F.count_uniques, values, estimate, tidy=tidy, compute=compute)

    def _math(self, columns, operator, output_col):

        """
        Helper to process arithmetic operation between columns. If a
        :param columns: Columns to be used to make the calculation
        :param operator: A lambda function
        :return:
        """
        df = self.df
        columns = parse_columns(df, columns)
        expr = reduce(operator, [df[col_name].ext.to_float().fillna(0) for col_name in columns])
        return df.assign(**{output_col: expr})

    def add(self, columns, output_col="sum"):
        """
        Add two or more columns
        :param columns: '*', list of columns names or a single column name
        :param output_col:
        :return:
        """
        df = self.df
        return df.cols._math(columns, lambda x, y: x + y, output_col)

    def sub(self, columns, output_col="sub"):
        """
        Subs two or more columns
        :param columns: '*', list of columns names or a single column name
        :param output_col:
        :return:
        """
        df = self.df
        return df.cols._math(columns, lambda x, y: x - y, output_col)

    def mul(self, columns, output_col="mul"):
        """
        Multiply two or more columns
        :param columns: '*', list of columns names or a single column name
        :param output_col:
        :return:
        """
        df = self.df
        return df.cols._math(columns, lambda x, y: x * y, output_col)

    def div(self, columns, output_col="div"):
        """
        Divide two or more columns
        :param columns: '*', list of columns names or a single column name
        :param output_col:
        :return:
        """
        df = self.df
        return df.cols._math(columns, lambda x, y: x / y, output_col)

    def z_score(self, input_cols, output_cols=None):

        df = self.df

        def _z_score(value):
            t = value.astype(float)
            return (t - t.mean()) / t.std(ddof=0)

        return df.cols.apply(input_cols, _z_score, func_return_type=float, output_cols=output_cols,
                             meta_action=Actions.Z_SCORE.value, mode="vectorized",
                             filter_col_by_dtypes=df.constants.NUMERIC_TYPES)

    @staticmethod
    @abstractmethod
    def min_max_scaler(input_cols, output_cols=None):
        pass

    @staticmethod
    @abstractmethod
    def standard_scaler(input_cols, output_cols=None):
        pass

    @staticmethod
    @abstractmethod
    def max_abs_scaler(input_cols, output_cols=None):
        pass

    def iqr(self, columns, more=None, relative_error=RELATIVE_ERROR):
        """
        Return the column Inter Quartile Range
        :param columns:
        :param more: Return info about q1 and q3
        :param relative_error:
        :return:
        """
        df = self.df
        iqr_result = {}
        columns = parse_columns(df, columns, filter_by_column_dtypes=df.constants.NUMERIC_TYPES)
        check_column_numbers(columns, "*")

        quartile = df.cols.percentile(columns, [0.25, 0.5, 0.75], relative_error=relative_error, tidy=False)[
            "percentile"]
        for col_name in columns:
            q1 = quartile[col_name][0.25]
            q2 = quartile[col_name][0.5]
            q3 = quartile[col_name][0.75]

            iqr_value = q3 - q1
            if more:
                result = {"iqr": iqr_value, "q1": q1, "q2": q2, "q3": q3}
            else:
                result = iqr_value
            iqr_result[col_name] = result

        return format_dict(iqr_result)

    @staticmethod
    @abstractmethod
    def nest(input_cols, shape="string", separator="", output_col=None):
        pass

    def unnest(self, input_cols, separator=None, splits=2, index=None, output_cols=None, drop=False, mode="string"):

        """
        Split an array or string in different columns
        :param input_cols: Columns to be un-nested
        :param output_cols: Resulted on or multiple columns after the unnest operation [(output_col_1_1,output_col_1_2), (output_col_2_1, output_col_2]
        :param separator: char or regex
        :param splits: Number of columns splits.
        :param index: Return a specific index per columns. [1,2]
        :param drop:
        :param mode:
        """
        df = self.df

        if separator is not None:
            separator = re.escape(separator)

        input_cols = parse_columns(df, input_cols)

        index = val_to_list(index)
        output_ordered_columns = df.cols.names()

        for idx, input_col in enumerate(input_cols):

            if is_list_of_tuples(index):
                final_index = index[idx]
            else:
                final_index = index

            if output_cols is None:
                final_columns = [input_col + "_" + str(i) for i in range(splits)]
            elif is_list_of_tuples(output_cols):
                final_columns = output_cols[idx]
            else:
                final_columns = [output_cols + "_" + str(i) for i in range(splits)]

            if mode == "string":
                df_new = df[input_col].astype(str).str.split(separator, expand=True, n=splits - 1)

            elif mode == "array":
                if is_dask_dataframe(df):
                    def func(value):
                        pdf = value.apply(pd.Series)
                        pdf.columns = final_columns
                        return pdf

                    df_new = df[input_col].map_partitions(func, meta={c: object for c in final_columns})
                else:
                    df_new = df[input_col].apply(pd.Series)

            # If columns split is shorter than the number of splits
            df_new.columns = final_columns[:len(df_new.columns)]
            if final_index:
                df_new = df_new.cols.select(final_index[idx])
            df = df.cols.append(df_new)

        if drop is True:
            df = df.drop(columns=input_cols)
            for input_col in input_cols:
                if input_col in output_ordered_columns: output_ordered_columns.remove(input_col)

        df = df.meta.preserve(df, Actions.UNNEST.value, final_columns)

        # return df
        return df.cols.move(df_new.cols.names(), "after", input_cols)

    @staticmethod
    @abstractmethod
    def scatter(columns, buckets=10):
        pass

    def hist(self, columns="*", buckets=20, compute=True):

        df = self.df
        columns = parse_columns(df, columns)

        @op_delayed(df)
        def _bins_col(_columns, _min, _max):
            return {col_name: list(np.linspace(_min["min"][col_name], _max["max"][col_name], num=buckets)) for
                    col_name
                    in
                    _columns}

        _min = df.cols.min(columns, compute=False, tidy=False)
        _max = df.cols.max(columns, compute=False, tidy=False)
        _bins = _bins_col(columns, _min, _max)

        @op_delayed(df)
        def _hist(pdf, col_name, _bins):
            _count, bins_edges = np.histogram(pdf[col_name].ext.to_float(), bins=_bins[col_name])
            # i, j = cp.histogram(cp.array(_series.to_gpu_array()), _buckets)
            return {col_name: [list(_count), list(bins_edges)]}

        @op_delayed(df)
        def _agg_hist(values):
            # print("values", values)
            _result = {}
            x = np.zeros(buckets - 1)
            for i in values:
                for j in i:
                    t = i.get(j)
                    if t is not None:
                        _count = np.sum([x, t[0]], axis=0)
                        _bins = t[1]
                        col_name = j
                l = len(_count)
                r = [{"lower": float(_bins[i]), "upper": float(_bins[i + 1]),
                      "count": int(_count[i])} for i in range(l)]
                _result[col_name] = r

            return {"hist": _result}

        partitions = df.ext.to_delayed()
        c = [_hist(part, col_name, _bins) for part in partitions for col_name in columns]

        d = _agg_hist(c)

        if is_dict(d):
            result = d
        elif compute:
            result = d.compute()
        return result

    def count_mismatch(self, columns_type: dict = None, **kwargs):
        """
        Result {'col_name': {'mismatch': 0, 'missing': 9, 'match': 0, 'profiler_dtype': 'object'}}
        :param columns_type:
        :return:
        """
        df = self.df
        if not is_dict(columns_type):
            columns_type = parse_columns(df, columns_type)

        result = {}
        nulls = df.isnull().sum().ext.to_dict()
        total_rows = len(df)
        # TODO: Test this cudf.Series(cudf.core.column.string.cpp_is_integer(a["A"]._column)) and fast_numbers
        func = {ProfilerDataTypes.INT.value: regex_int,
                ProfilerDataTypes.DECIMAL.value: regex_decimal,
                # ProfilerDataTypes.STRING.value: None,
                ProfilerDataTypes.EMAIL.value: regex_email,
                ProfilerDataTypes.IP.value: regex_ip,
                ProfilerDataTypes.URL.value: regex_url,
                ProfilerDataTypes.GENDER.value: regex_gender,
                ProfilerDataTypes.BOOLEAN.value: regex_boolean,
                ProfilerDataTypes.ZIP_CODE.value: regex_zip_code,
                ProfilerDataTypes.CREDIT_CARD_NUMBER.value: regex_credit_card,
                ProfilerDataTypes.DATE.value: r"",
                ProfilerDataTypes.OBJECT.value: r"",
                ProfilerDataTypes.ARRAY.value: r"",
                ProfilerDataTypes.PHONE_NUMBER.value: regex_phone_number,
                ProfilerDataTypes.SOCIAL_SECURITY_NUMBER.value: regex_social_security_number,
                ProfilerDataTypes.HTTP_CODE.value: regex_http_code,
                # ProfilerDataTypes.USA_STATE.value: US_STATES
                }

        for i, j in df.cols.profiler_dtypes().items():
<<<<<<< HEAD
            if j is not None:
                columns_type[i] = j
=======
            columns_type[i] = j
>>>>>>> fbc74af2

        for col_name, dtype in columns_type.items():
            result[col_name] = {"match": 0, "missing": 0, "mismatch": 0}
            result[col_name]["missing"] = nulls.get(col_name)
            matches_count = {True: 0, False: 0}

            if dtype == ProfilerDataTypes.STRING.value:
                matches_count[True] = total_rows - nulls[col_name]
                matches_count[False] = nulls[col_name]
            elif dtype == ProfilerDataTypes.US_STATE.value:
                matches_count = df[col_name].astype(str).str.isin(US_STATES_NAMES).value_counts().ext.to_dict()
            else:
                matches_count = df[col_name].astype(str).str.match(func[dtype]).value_counts().ext.to_dict()

            match = matches_count.get(True)
            mismatch = matches_count.get(False)
            # print("mismatch", mismatch, match, matches_count)

            result[col_name]["match"] = 0 if match is None else match
            result[col_name]["mismatch"] = 0 if mismatch is None else mismatch

        for col_name in columns_type.keys():
            result[col_name].update({"profiler_dtype": columns_type[col_name]})
        return result

    @staticmethod
    @abstractmethod
    def count_by_dtypes(columns, infer=False, str_funcs=None, int_funcs=None):
        pass

    def infer_profiler_dtypes(self, columns):
        """
        Infer datatypes in a dataframe from a sample
        :param columns:
        :return:Return a dict with the column and the inferred data type
        """
        df = self.df
        columns = parse_columns(df, columns)
        total_preview_rows = 30
        pdf = df.ext.head(columns, total_preview_rows).ext.to_pandas().applymap(Infer.parse_pandas)

        cols_and_inferred_dtype = {}
        for col_name in columns:
            _value_counts = pdf[col_name].value_counts()
            if _value_counts.index[0] != "null" and _value_counts.index[0] != "missing":
                r = _value_counts.index[0]
            elif _value_counts[0] < len(pdf):
                r = _value_counts.index[1]
            else:
                r = "object"
            cols_and_inferred_dtype[col_name] = r
        return cols_and_inferred_dtype

    def frequency(self, columns="*", n=MAX_BUCKETS, percentage=False, total_rows=None, count_uniques=False,
                  compute=True):

        df = self.df
        columns = parse_columns(df, columns)

        @op_delayed(df)
        def series_to_dict(_series, _total_freq_count=None):

            result = [{"value": i, "count": j} for i, j in _series.ext.to_dict().items()]

            if _total_freq_count is None:
                result = {_series.name: {"values": result}}
            else:
                result = {_series.name: {"values": result, "count_uniques": int(_total_freq_count)}}

            return result

        @op_delayed(df)
        def flat_dict(top_n):

            return {"frequency": {key: value for ele in top_n for key, value in ele.items()}}

        @op_delayed(df)
        def freq_percentage(_value_counts, _total_rows):

            for i, j in _value_counts.items():
                for x in list(j.values())[0]:
                    x["percentage"] = round((x["count"] * 100 / _total_rows), 2)

            return _value_counts

        value_counts = [df[col_name].astype(str).value_counts() for col_name in columns]

        n_largest = [_value_counts.nlargest(n) for _value_counts in value_counts]

        if count_uniques is True:
            count_uniques = [_value_counts.count() for _value_counts in value_counts]
            b = [series_to_dict(_n_largest, _count) for _n_largest, _count in zip(n_largest, count_uniques)]
        else:
            b = [series_to_dict(_n_largest) for _n_largest in n_largest]

        c = flat_dict(b)

        if percentage:
            c = freq_percentage(c, op_delayed(len)(df))
        if is_dict(c):
            result = c
        elif compute is True:
            result = dd.compute(c)[0]

        return result

    @staticmethod
    @abstractmethod
    def correlation(input_cols, method="pearson", output="json"):
        pass

    def boxplot(self, columns):
        """
        Output values frequency in json format
        :param columns: Columns to be processed
        :return:
        """
        df = self.df
        columns = parse_columns(df, columns)

        for col_name in columns:
            iqr = df.cols.iqr(col_name, more=True)
            lb = iqr["q1"] - (iqr["iqr"] * 1.5)
            ub = iqr["q3"] + (iqr["iqr"] * 1.5)

            _mean = df.cols.mean(columns)

            query = ((df(col_name) < lb) | (df(col_name) > ub))
            fliers = collect_as_list(df.rows.select(query).cols.select(col_name).limit(1000))
            stats = [{'mean': _mean, 'med': iqr["q2"], 'q1': iqr["q1"], 'q3': iqr["q3"], 'whislo': lb, 'whishi': ub,
                      'fliers': fliers, 'label': one_list_to_val(col_name)}]

            return stats
        pass

    def names(self, col_names="*", by_dtypes=None, invert=False):
        columns = parse_columns(self.df, col_names, filter_by_column_dtypes=by_dtypes, invert=invert)
        return columns

    def count_zeros(self, columns, tidy=True, compute=True):
        df = self.df
        return df.cols.agg_exprs(columns, F.count_zeros, tidy=True, compute=True)

    @staticmethod
    @abstractmethod
    def qcut(columns, num_buckets, handle_invalid="skip"):
        pass

    def cut(self, input_cols, bins, output_cols=None):
        df = self.df

        def _cut(value, args):
            return F.cut(value, bins)

        return df.cols.apply(input_cols, _cut, output_cols=output_cols, meta_action=Actions.CUT.value,
                             mode="vectorized")

    def clip(self, input_cols, lower_bound, upper_bound, output_cols=None):
        df = self.df

        def _clip(value):
            return F.clip(value, lower_bound, upper_bound)

        return df.cols.apply(input_cols, _clip, output_cols=output_cols, meta_action=Actions.CLIP.value,
                             mode="vectorized")

    @staticmethod
    @abstractmethod
    def string_to_index(input_cols=None, output_cols=None, columns=None):
        pass

    @staticmethod
    @abstractmethod
    def index_to_string(input_cols=None, output_cols=None, columns=None):
        pass<|MERGE_RESOLUTION|>--- conflicted
+++ resolved
@@ -1558,13 +1558,9 @@
                 }
 
         for i, j in df.cols.profiler_dtypes().items():
-<<<<<<< HEAD
             if j is not None:
                 columns_type[i] = j
-=======
-            columns_type[i] = j
->>>>>>> fbc74af2
-
+                
         for col_name, dtype in columns_type.items():
             result[col_name] = {"match": 0, "missing": 0, "mismatch": 0}
             result[col_name]["missing"] = nulls.get(col_name)
