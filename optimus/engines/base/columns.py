--- conflicted
+++ resolved
@@ -1675,13 +1675,8 @@
         df = odf.data
 
         result = {}
-<<<<<<< HEAD
         nulls = df.cols.count_na(tidy=False)["count_na"]
         total_rows = df.rows.count()
-=======
-        nulls = odf.cols.count_na(tidy=False)
-        total_rows = odf.rows.count()
->>>>>>> 002ca885
         # TODO: Test this cudf.Series(cudf.core.column.string.cpp_is_integer(a["A"]._column)) and fast_numbers
 
         for col_name, props in columns_type.items():
