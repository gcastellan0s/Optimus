--- conflicted
+++ resolved
@@ -1,11 +1,7 @@
 import os
-<<<<<<< HEAD
 
 ROOT_DIR = os.path.dirname(os.path.abspath(__file__))  # This is your Project Root
 from .optimus import Optimus
-=======
-
-ROOT_DIR = os.path.dirname(os.path.abspath(__file__))  # This is your Project Root
 
 # SPARK MONKEY PATCH
 # pyspark_pipes: build Spark ML pipelines easily
@@ -24,7 +20,6 @@
 
 # Handle encoding problem
 # https://stackoverflow.com/questions/39662384/pyspark-unicodeencodeerror-ascii-codec-cant-encode-character
->>>>>>> 1af5c5cc
 
 os.environ["PYTHONIOENCODING"] = "utf8"
 
