import os
import sys
from shutil import rmtree

from optimus.create import Create
from optimus.enricher import Enricher
from optimus.functions import concat
from optimus.helpers.constants import *
from optimus.helpers.functions import val_to_list
from optimus.helpers.raiseit import RaiseIt
from optimus.io.load import Load
from optimus.ml.models import ML
from optimus.profiler.profiler import Profiler
from optimus.server.server import Server
from optimus.spark import Spark

Spark.instance = None


class Optimus:

    def __init__(self, master="local[*]", app_name="optimus", checkpoint=False, path=None, file_system="local",
<<<<<<< HEAD
                 verbose=False, dl=False, enricher_localhost="localhost", enricher_port=27017):
=======
                 verbose=False, dl=False,
                 server=False,
                 repositories=None,
                 packages=None,
                 jars=None,
                 options=None,
                 additional_options=None):
>>>>>>> ec52636b

        """
        Transform and roll out
        :param master: 'Master', 'local' or ip address to a cluster
        :param app_name: Spark app name
        :param path: path to the checkpoint folder
        :param checkpoint: If True create a checkpoint folder
        :param file_system: 'local' or 'hadoop'
        :param additional_options:

        :param options: Configuration options that are passed to spark-submit.
            See `the list of possible options
            <https://spark.apache.org/docs/2.1.0/configuration.html#available-properties>`_.
            Note that any options set already through PYSPARK_SUBMIT_ARGS will override
            these.
        :type options: (dict[str,str])
        :param repositories: List of additional maven repositories for package lookup.
        :type repositories: (list[str])

        :param packages: Spark packages that should be installed.
        :type packages: (list[str])

        :param jars: Full paths to jar files that we want to include to the session.
        :type jars: (list[str])

        """
        self.master = master
        self.app_name = app_name

        if options is None:
            options = {}

        self.options = options

        if packages is None:
            packages = []
        else:
            packages = val_to_list(packages)

        self.packages = packages
        self.repositories = repositories

        if jars is None:
            jars = {}

        self.jars = jars
        self.additional_options = additional_options

        self.verbose(verbose)

        if dl is True:
            self._add_spark_packages(
                ["databricks:spark-deep-learning:1.1.0-spark2.3-s_2.11", "com.databricks:spark-avro_2.11:4.0.0"])

            self._start_session()

            from optimus.dl.models import DL
            self.dl = DL()
        else:

            self._add_spark_packages(["com.databricks:spark-avro_2.11:4.0.0"])
            self._start_session()

        if path is None:
            path = os.getcwd()

        # Initialize Spark
        logging.info("""
                             ____        __  _                     
                            / __ \____  / /_(_)___ ___  __  _______
                           / / / / __ \/ __/ / __ `__ \/ / / / ___/
                          / /_/ / /_/ / /_/ / / / / / / /_/ (__  ) 
                          \____/ .___/\__/_/_/ /_/ /_/\__,_/____/  
                              /_/                                  
                              """)

        logging.info(STARTING_OPTIMUS)
        if checkpoint is True:
            self._set_check_point_folder(path, file_system)

        if server is True:
            logging.info("Starting Optimus Server...")
            s = Server()
            s.start()
            self.server_instance = s

        logging.info(SUCCESS)

        self.create = Create()
        self.load = Load()
        self.read = self.spark.read
        self.profiler = Profiler()
        self.ml = ML()
        self.enricher = Enricher(enricher_localhost, enricher_port, op=self)

    def enrich(self, df, func_request, func_response):
        """

        :param df:
        :param func_request:
        :param func_response:
        :return:
        """

        self.enricher.run(df, func_request=func_request, func_response=func_response)

    @property
    def spark(self):
        """
        Return a Spark session object
        :return:
        """
        return Spark.instance.spark

    @property
    def sc(self):
        """
        Return a Spark Context object
        :return:
        """
        return Spark.instance.sc

    @staticmethod
    def stop():
        """
        Stop Spark Session
        :return:
        """
        Spark.instance.spark.stop()

    @staticmethod
    def _set_check_point_folder(path, file_system):
        """
        Function that receives a workspace path where a folder is created.
        This folder will store temporal dataframes when user writes the .checkPoint().

        :param path: Location of the dataset (string).
        :param file_system: Describes if file system is local or hadoop file system.

        """

        print_check_point_config(file_system)

        if file_system == "hadoop":
            folder_path = path + "/" + "checkPointFolder"
            Optimus.delete_check_point_folder(path=path, file_system=file_system)

            # Creating file:
            logging.info("Creating the hadoop folder...")
            command = "hadoop fs -mkdir " + folder_path
            logging.info("$" + command)
            os.system(command)
            logging.info("Hadoop folder created. \n")

            logging.info("Setting created folder as checkpoint folder...")
            Spark.instance.sc.setCheckpointDir(folder_path)
        elif file_system == "local":
            # Folder path:
            folder_path = path + "/" + "checkPointFolder"
            # Checking if tempFolder exits:
            logging.info("Deleting previous folder if exists...")
            if os.path.isdir(folder_path):
                # Deletes folder if exits:
                rmtree(folder_path)

            logging.info("Creating the checkpoint directory...")
            # Creates new folder:
            os.mkdir(folder_path)

            Spark.instance.sc.setCheckpointDir(dirName="file:///" + folder_path)
        else:
            RaiseIt.value_error(file_system, ["hadoop", "local"])

    @staticmethod
    def delete_check_point_folder(path, file_system):
        """
        Function that deletes the temporal folder where temp files were stored.
        The path required is the same provided by user in setCheckPointFolder().

        :param path: path where the info will be saved
        :param file_system: Describes if file system is local or hadoop file system.
        :return:
        """

        if file_system == "hadoop":
            # Folder path:
            folder_path = path + "/" + "checkPointFolder"
            logging.info("Deleting checkpoint folder...")
            command = "hadoop fs -rm -r " + folder_path
            os.system(command)
            logging.info("$" + command)
            logging.info("Folder deleted.")
        elif file_system == "local":
            logging.info("Deleting checkpoint folder...")
            # Folder path:
            folder_path = path + "/" + "checkPointFolder"
            # Checking if tempFolder exits:
            if os.path.isdir(folder_path):
                # Deletes folder if exits:
                rmtree(folder_path)
                # Creates new folder:
                logging.info("Folder deleted.")
            else:
                logging.info("Folder deleted.")
        else:
            RaiseIt.value_error(file_system, ["hadoop", "local"])

    @staticmethod
    def concat(dfs, like):
        """
        Concat multiple dataframes
        :param dfs: List of Dataframes
        :param like: concat as columns or rows
        :return:
        """
        return concat(dfs, like)

    def _add_spark_packages(self, packages):
        """
        Define the Spark packages that must be loaded at start time
        :param packages:
        :return:
        """
        for p in packages:
            self.packages.append(p)

    def _setup_repositories(self):
        if self.repositories:
            return '--repositories {}'.format(','.join(self.repositories))
        else:
            return ''

    def _setup_packages(self):
        if self.packages:
            return '--packages {}'.format(','.join(self.packages))
        else:
            return ''

    def _setup_jars(self):
        if self.jars:
            return '--jars {}'.format(','.join(self.jars))
        else:
            return ''

    def _setup_options(self, additional_options):
        options = {}

        options.update(self.options)

        if additional_options:
            options.update(additional_options)

        if 'spark.sql.catalogImplementation' not in options:
            options['spark.sql.catalogImplementation'] = 'hive'

        # Here we massage conf properties with the intent to pass them to
        # spark-submit; this is convenient as it is unified with the approach
        # we take for repos, packages and jars, and it also handles precedence
        # of conf properties already defined by the user in a very
        # straightforward way (since we always append to PYSPARK_SUBMIT_ARGS)
        return ' '.join('--conf "{}={}"'.format(*o) for o in sorted(options.items()))

    def _start_session(self):
        """
        Start a Spark session using jar, packages, repositories and options given
        :return:
        """
        ## Get python.exe fullpath
        os.environ['PYSPARK_PYTHON'] = sys.executable

        submit_args = [
            # options that were already defined through PYSPARK_SUBMIT_ARGS
            # take precedence over SparklySession's
            os.environ.get('PYSPARK_SUBMIT_ARGS', '').replace('pyspark-shell', ''),
            self._setup_repositories(),
            self._setup_packages(),
            self._setup_jars(),
            self._setup_options(self.additional_options),
            'pyspark-shell',
        ]

        env = ' '.join(filter(None, submit_args))
        os.environ['PYSPARK_SUBMIT_ARGS'] = env
        Spark.instance = Spark(self.master, self.app_name)

    def has_package(self, package_prefix):
        """
        Check if the package is available in the session.
        :param package_prefix: E.g. "org.elasticsearch:elasticsearch-spark".
        :type package_prefix: str
        :return bool
        """
        return any(package for package in self.packages if package.startswith(package_prefix))

    def has_jar(self, jar_name):
        """
        Check if the jar is available in the session.
        :param jar_name: E.g. "mysql-connector-java".
        :type jar_name: str
        :return: bool
        """
        return any(jar for jar in self.jars if jar_name in jar)

    @staticmethod
    def verbose(verbose):
        """
        Enable verbose mode
        :param verbose:
        :return:
        """
        if verbose is True:
            logging.basicConfig(format="%(message)s", level=logging.INFO)
        elif verbose is False:
            logging.propagate = False
            logging.disable(logging.NOTSET)<|MERGE_RESOLUTION|>--- conflicted
+++ resolved
@@ -20,17 +20,16 @@
 class Optimus:
 
     def __init__(self, master="local[*]", app_name="optimus", checkpoint=False, path=None, file_system="local",
-<<<<<<< HEAD
-                 verbose=False, dl=False, enricher_localhost="localhost", enricher_port=27017):
-=======
+
                  verbose=False, dl=False,
                  server=False,
                  repositories=None,
                  packages=None,
                  jars=None,
                  options=None,
-                 additional_options=None):
->>>>>>> ec52636b
+                 additional_options=None,
+                 enricher_localhost="localhost", enricher_port=27017
+                 ):
 
         """
         Transform and roll out
