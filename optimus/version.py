def _safe_int(string):
    try:
        return int(string)
    except ValueError:
        return string

<<<<<<< HEAD

__version__ = '0.5.2'
=======
__version__ = '0.5.1'
>>>>>>> a48a1f28
VERSION = tuple(_safe_int(x) for x in __version__.split('.'))<|MERGE_RESOLUTION|>--- conflicted
+++ resolved
@@ -4,10 +4,5 @@
     except ValueError:
         return string
 
-<<<<<<< HEAD
-
-__version__ = '0.5.2'
-=======
-__version__ = '0.5.1'
->>>>>>> a48a1f28
+version__ = '0.5.2'
 VERSION = tuple(_safe_int(x) for x in __version__.split('.'))