--- conflicted
+++ resolved
@@ -2,7 +2,6 @@
 import itertools
 import re
 import string
-import timeit
 import unicodedata
 from fastnumbers import fast_float
 from functools import reduce
@@ -17,18 +16,11 @@
 
 from optimus.functions import abstract_udf as audf, concat
 from optimus.functions import filter_row_by_data_type as fbdt
-from optimus.functions import filter_row_by_data_type as fbdt
-from optimus.helpers.checkit \
-<<<<<<< HEAD
-    import is_num_or_str, is_list, is_, is_tuple, is_list_of_dataframes, is_list_of_tuples, \
+from optimus.helpers.checkit import is_num_or_str, is_list, is_, is_tuple, is_list_of_dataframes, is_list_of_tuples, \
     is_function, is_one_element, is_type, is_int, is_dict, is_str, has_
-=======
-    import is_num_or_str, is_list, is_tuple, is_list_of_dataframes, is_list_of_tuples, \
-    is_function, is_one_element, is_type, is_int, is_dict, is_str, is_
->>>>>>> ec52636b
 # Helpers
 from optimus.helpers.constants import *
-from optimus.helpers.decorators import add_attr, time_it
+from optimus.helpers.decorators import add_attr
 from optimus.helpers.functions \
     import validate_columns_names, parse_columns, format_dict, \
     tuple_to_dict, val_to_list, filter_list, get_spark_dtypes_object
