--- conflicted
+++ resolved
@@ -1132,11 +1132,7 @@
                 else:
                     RaiseIt.type_error(value, [df.cols.dtypes(input_col)])
 
-<<<<<<< HEAD
-            df = df.cols.apply(input_cols, func=func, output_cols=output_cols)
-=======
             df = df.cols.apply(input_col, func=func, output_cols=output_col)
->>>>>>> ae115696
         return df
 
     @add_attr(cols)
