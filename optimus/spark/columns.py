--- conflicted
+++ resolved
@@ -1584,11 +1584,7 @@
                 elif is_column_a(df, input_col, ArrayType):
                     # Try to infer the array length using the first row
                     if infer_splits is True:
-<<<<<<< HEAD
                         splits = format_dict(df.agg(F.max(F.size(input_col))).ext.to_dict())
-=======
-                        splits = format_dict(df.agg(F.max(F.size(input_col))).to_dict())
->>>>>>> fc80392c
 
                     expr = F.col(input_col)
                     final_columns = _final_columns(index, splits, output_col)
@@ -1602,11 +1598,7 @@
 
                     # Try to infer the array length using the first row
                     if infer_splits is True:
-<<<<<<< HEAD
-                        splits = format_dict(df.agg(F.max(F.size(F.split(F.col(input_col), separator)))).ext.to_dict())
-=======
-                        splits = format_dict(df.agg(F.max(F.size(F.split(F.col(input_col), separator)))).to_dict())
->>>>>>> fc80392c
+                        splits = format_dict(self.agg(F.max(F.size(F.split(F.col(input_col), separator)))).to_dict())
 
                     expr = F.split(F.col(input_col), separator)
                     final_columns = _final_columns(index, splits, output_col)
@@ -2172,70 +2164,6 @@
             return df
 
         @staticmethod
-        def values_to_cols(input_cols):
-            """
-            Create as many columns as values in an specific column. Fill with '1' the column that match the column value.
-            :param input_cols:
-            :return:
-            """
-            before = self
-            keys = before.cols.names()
-
-            def join_all(_dfs):
-                # _dfs[0].table()
-                if len(_dfs) > 1:
-                    # print(_keys)
-                    return _dfs[0].join(join_all(_dfs[1:]), on=keys, how='inner')
-                else:
-                    return _dfs[0]
-
-            combined = []
-
-            pivot_cols = parse_columns(before, input_cols)
-
-            for pivot_col in pivot_cols:
-                pivotDF = before.groupBy(keys).pivot(pivot_col).count()
-
-<<<<<<< HEAD
-                # pivotdf.ext.display()
-=======
-                # pivotDF.table()
->>>>>>> fc80392c
-                new_names = ["{0}_{1}".format(pivot_col, c) for c in pivotDF.columns[len(keys):]]
-                names = pivotDF.columns[:len(keys)] + new_names
-
-                # names = before.cols.names(keys, invert=True)
-                # print(names)
-<<<<<<< HEAD
-                pivotDF = pivotDF.ext.preserve_meta(self)
-=======
-                pivotDF = pivotDF.preserve_meta(self)
->>>>>>> fc80392c
-                df = pivotDF.toDF(*names).cols.fill_na(new_names, 0)
-                df = df.ext.preserve_meta(self, Actions.VALUES_TO_COLS.value, new_names)
-
-                combined.append(df)
-
-            df = join_all(combined)
-
-            return df
-
-        @staticmethod
-        def string_to_index(input_cols=None, output_cols=None, columns=None):
-            """
-            Encodes a string column of labels to a column of label indices
-            :param input_cols:
-            :param output_cols:
-            :param columns:
-            :return:
-            """
-            df = self
-
-            df = ml_string_to_index(df, input_cols, output_cols, columns)
-
-            return df
-
-        @staticmethod
         def bucketizer(df, input_cols, splits, output_cols=None):
             """
             Bucketize multiples columns at the same time.
