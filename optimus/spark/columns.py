--- conflicted
+++ resolved
@@ -647,22 +647,8 @@
             """
 
             if len(exprs) > 0:
-<<<<<<< HEAD
                 df = self.agg(*exprs)
                 result = parse_col_names_funcs_to_keys(df.to_dict())
-=======
-                df = self
-                if ENGINE == "sql":
-                    def clean(c):
-                        return c.get_sql().replace("'", "`")
-
-                    exprs = clean(MySQLQuery.from_("df").select(*exprs))
-                    df = self.query(exprs)
-                elif ENGINE == "spark":
-                    df = self.agg(*exprs)
-
-                result = parse_col_names_funcs_to_keys(df.ext.to_dict())
->>>>>>> 25954db4
             else:
                 result = None
 
