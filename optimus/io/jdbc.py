from optimus.helpers.converter import val_to_list
from optimus.helpers.logger import logger

from optimus.spark import Spark

# Optimus play defensive with the number of rows to be retrieved from the server so if a limit is not specified it will
# only will retrieve the LIMIT value
LIMIT = 1000
LIMIT_TABLE = 10


class JDBC:
    """
    Helper for JDBC connections and queries
    """

    def __init__(self, driver, host, database, user, password, port=None, schema="public", oracle_tns=None,
                 oracle_service_name=None, oracle_sid=None):
        """
        Create the JDBC connection object
        :return:
        """

<<<<<<< HEAD
        self.db_driver = driver
        self.oracle_sid = oracle_sid

        # Handle the default port
=======
         # Handle the default port
        if port is None:
            if self.db_type is "redshift":
                self.port = 5439
>>>>>>> f338a304

        if self.db_driver == "redshift":
            if port is None: self.port = 5439
            # "com.databricks.spark.redshift"

        elif self.db_driver == "postgres":
            if port is None: self.port = 5432
            # "org.postgresql.Driver"

        elif self.db_driver == "mysql":
            if port is None: self.port = 3306
            # "com.mysql.jdbc.Driver"

<<<<<<< HEAD
        elif self.db_driver == "sqlserver":
            if port is None: self.port = 1433
            # "com.microsoft.jdbc.sqlserver.SQLServerDriver"

        elif self.db_driver == "oracle":
            if port is None: self.port = 1521
            self.driver_option = "oracle.jdbc.OracleDriver"

        # add mongo?
        else:
            print("Driver not supported")
            # RaiseIt.value_error(driver, ["redshift", "postgres", "mysql", "sqlite"])

        if database is None:
            database = ""

        # Create string connection
        if self.db_driver == "sqlite":
            url = "jdbc:{DB_DRIVER}://{HOST}/{DATABASE}".format(DB_DRIVER=driver, HOST=host, DATABASE=database)
        elif self.db_driver == "postgres" or self.db_driver == "redshift" or self.db_driver == "mysql":
            # url = "jdbc:" + db_type + "://" + url + ":" + port + "/" + database + "?currentSchema=" + schema
            url = "jdbc:{DB_DRIVER}://{HOST}:{PORT}/{DATABASE}?currentSchema={SCHEMA}".format(DB_DRIVER=driver,
                                                                                              HOST=host,
                                                                                              PORT=port,
                                                                                              DATABASE=database,
                                                                                              SCHEMA=schema)
            print(url)
        elif self.db_driver == "oracle":
            if oracle_sid:
                url = "jdbc:{DB_DRIVER}:thin:@{HOST}:{PORT}/{ORACLE_SID}".format(
                    DB_DRIVER=driver,
                    HOST=host,
                    PORT=port,
                    DATABASE=database,
                    ORACLE_SID=oracle_sid,
                    SCHEMA=schema)
            elif oracle_service_name:
                url = "jdbc:{DB_DRIVER}:thin:@//{HOST}:{PORT}/{ORACLE_SERVICE_NAME}".format(DB_DRIVER=driver,
                                                                                            HOST=host,
                                                                                            PORT=port,
                                                                                            DATABASE=database,
                                                                                            ORACLE_SERVICE_NAME=oracle_service_name)

            elif oracle_tns:
                url = "jdbc:{DB_DRIVER}:thin:@//{TNS}".format(DB_DRIVER=driver, TNS=oracle_tns)

        logger.print(url)
=======
        # Create string connection
        if self.db_type is "sqlite":
            url = "jdbc:" + db_type + ":" + url + "/" + database
        else:
            url = "jdbc:" + db_type + "://" + url + ":" + port + "/" + database

>>>>>>> f338a304
        self.url = url
        self.database = database
        self.user = user
        self.password = password
        self.schema = schema

    def tables(self, schema=None, database=None):
        """
        Return all the tables in a database
        :return:
        """
        # Override the schema used in the constructor
        if database is None:
            database = self.database

        if schema is None:
            schema = self.schema

        query = None
        if (self.db_driver == "redshift") or (self.db_driver == "postgres"):
            query = """
            SELECT relname as table_name,cast (reltuples as integer) AS count 
            FROM pg_class C LEFT JOIN pg_namespace N ON (N.oid = C.relnamespace) 
            WHERE nspname IN ('""" + schema + """') AND relkind='r' ORDER BY reltuples DESC"""

        elif self.db_driver == "mysql":
            query = "SELECT table_name, table_rows FROM INFORMATION_SCHEMA.TABLES WHERE TABLE_SCHEMA = '" + database + "'"

        elif self.db_driver == "sqlite":
            query = ""

        elif self.db_driver == "oracle":
            query = """SELECT table_name, 
                extractvalue(xmltype( dbms_xmlgen.getxml('select count(*) c from '||table_name)) ,'/ROWSET/ROW/C') count 
                    FROM user_tables ORDER BY table_name"""

        df = self.execute(query, "all")
        return df.table()

    def tables_names_to_json(self, schema=None):
        """
        Get the table names from a database in json format
        :return:
        """

        # Override the schema used in the constructors
        if schema is None:
            schema = self.schema

        query = None
        if (self.db_driver == "redshift") or (self.db_driver == "postgres"):
            query = """
                        SELECT relname as table_name 
                        FROM pg_class C LEFT JOIN pg_namespace N ON (N.oid = C.relnamespace) 
                        WHERE nspname IN ('""" + schema + """') AND relkind='r' ORDER BY reltuples DESC"""

        elif self.db_driver == "mysql":
            query = "SELECT TABLE_NAME AS table_name FROM INFORMATION_SCHEMA.TABLES WHERE TABLE_SCHEMA = '" \
                    + self.database + "' GROUP BY TABLE_NAME ORDER BY count DESC"

        elif self.db_driver == "sqlite":
            query = ""

        elif self.db_driver == "oracle":
            query = "SELECT table_name FROM user_tables"

        df = self.execute(query, "all")

        return [i['TABLE_NAME'] for i in df.to_json()]

    @property
    def table(self):
        """
        Print n rows of every table in a database
        :return: Table Object
        """
        return Table(self)

    def table_to_df(self, table_name, columns="*", limit=None):
        """
        Return cols as Spark dataframe from a specific table
        :type table_name: object
        :param columns:
        :param limit: how many rows will be retrieved
        """

        db_table = table_name
        if limit == "all":
            if self.db_driver == "oracle":
                query = "SELECT COUNT(*) COUNT FROM " + db_table
                count = self.execute(query, "all").to_json()[0]["COUNT"]
            else:
                query = "SELECT COUNT(*) as COUNT FROM " + db_table
                count = self.execute(query, "all").to_json()[0]["count"]

            # We want to count the number of rows to warn the users how much it can take to bring the whole data

            print(str(count) + " rows")

        if columns == "*":
            columns_sql = "*"
        else:
            columns = val_to_list(columns)
            columns_sql = ",".join(columns)

        query = "SELECT " + columns_sql + " FROM " + db_table
        logger.print(query)
        df = self.execute(query, limit)

        # Bring the data to local machine if not every time we call an action is going to be
        # retrieved from the remote server
        df = df.run()
        return df

    def execute(self, query, limit=None):
        """
        Execute a SQL query
        :param limit: default limit the whole query. We play defensive here in case the result is a big chunk of data
        :param query: SQL query string
        :return:
        """

        # play defensive with a select clause
        if self.db_driver == "oracle":
            alias = " t"
        else:
            alias = " AS t"

        query = "(" + query + self._limit(limit) + ")" + alias

        logger.print(query)
        logger.print(self.url)

        conf = Spark.instance.spark.read \
            .format("jdbc") \
            .option("url", self.url) \
            .option("dbtable", query) \
            .option("user", self.user) \
            .option("password", self.password)

        if self.db_driver == "oracle":
            conf.option("driver", self.driver_option)

        return conf.load()

    def df_to_table(self, df, table, mode="overwrite"):
        """
        Send a dataframe to the database
        :param df:
        :param table:
        :param mode
        :return:
        """
        conf = df.write \
            .format("jdbc") \
            .mode(mode) \
            .option("url", self.url) \
            .option("dbtable", table) \
            .option("user", self.user) \
            .option("password", self.password)

        if self.db_driver == "oracle":
            conf.option("driver", self.driver_option)

        conf.save()

    @staticmethod
    def _limit(limit=None):
        """
        Handle limit defensive so we do not retrieve the whole at we explicit want
        :param limit:
        :return:
        """
        # we use a default limit here in case the query will return a huge chunk of data
        if limit is None:
            limit_query = " LIMIT " + str(LIMIT_TABLE)
        elif limit is "all":
            limit_query = ""
        else:
            limit_query = " LIMIT " + str(limit)
        return limit_query


class Table:
    def __init__(self, db):
        self.db = db

    def show(self, table_names="*", limit=None):
        db = self.db

        if table_names is "*":
            table_names = db.tables_names_to_json()
        else:
            table_names = val_to_list(table_names)

        print("Total Tables:" + str(len(table_names)))

        for table_name in table_names:
            db.table_to_df(table_name, "*", limit) \
                .table(title=table_name)<|MERGE_RESOLUTION|>--- conflicted
+++ resolved
@@ -21,18 +21,11 @@
         :return:
         """
 
-<<<<<<< HEAD
+
         self.db_driver = driver
         self.oracle_sid = oracle_sid
 
         # Handle the default port
-=======
-         # Handle the default port
-        if port is None:
-            if self.db_type is "redshift":
-                self.port = 5439
->>>>>>> f338a304
-
         if self.db_driver == "redshift":
             if port is None: self.port = 5439
             # "com.databricks.spark.redshift"
@@ -44,8 +37,7 @@
         elif self.db_driver == "mysql":
             if port is None: self.port = 3306
             # "com.mysql.jdbc.Driver"
-
-<<<<<<< HEAD
+            
         elif self.db_driver == "sqlserver":
             if port is None: self.port = 1433
             # "com.microsoft.jdbc.sqlserver.SQLServerDriver"
@@ -93,14 +85,7 @@
                 url = "jdbc:{DB_DRIVER}:thin:@//{TNS}".format(DB_DRIVER=driver, TNS=oracle_tns)
 
         logger.print(url)
-=======
-        # Create string connection
-        if self.db_type is "sqlite":
-            url = "jdbc:" + db_type + ":" + url + "/" + database
-        else:
-            url = "jdbc:" + db_type + "://" + url + ":" + port + "/" + database
-
->>>>>>> f338a304
+
         self.url = url
         self.database = database
         self.user = user
