--- conflicted
+++ resolved
@@ -497,11 +497,7 @@
 
         
         @staticmethod
-<<<<<<< HEAD
-        def unnest(input_cols, separator=None, splits=-1, index=None, output_cols=None):
-=======
         def unnest(input_cols, separator=None, splits=0, index=None, output_cols=None):
->>>>>>> e2783e2a
             """
             Split an array or string in different columns
             :param input_cols: Columns to be un-nested
@@ -519,83 +515,6 @@
 
             input_cols = parse_columns(df, input_cols)
             output_cols = get_output_cols(input_cols, output_cols)
-<<<<<<< HEAD
-            final_columns = None
-
-            def _final_columns(_index, _splits, _output_col):
-
-                if _index is None:
-                    actual_index = builtins.range(0, _splits)
-                else:
-                    _index = val_to_list(_index)
-
-                    if is_list_of_tuples(_index):
-                        _index = [(i - 1, j - 1) for i, j in _index]
-                    elif is_list(_index):
-                        _index = [i - 1 for i in _index]
-
-                    actual_index = _index
-
-                # Create final output columns
-                if is_tuple(_output_col):
-                    columns = zip(actual_index, _output_col)
-                else:
-                    columns = [(i, _output_col + "_" + str(i)) for i in actual_index]
-                return columns
-
-            def _split(_v, _separator, _splits, _output_col):
-                _v = _v.split(separator)
-                for i, (_split, _v.size) in enumerate(zip(_splits
-
-
-            for idx, (input_col, output_col) in enumerate(zip(input_cols, output_cols)):
-
-                # If numeric convert and parse as string.
-                if is_column_a(df, input_col, df.constants.NUMERIC_TYPES):
-                    df = df.cols.cast(input_col, "str")
-
-                # String
-                if is_column_a(df, input_col, df.constants.STRING_TYPES):
-                    if separator is None:
-                        RaiseIt.value_error(separator, "regular expression")
-
-
-                    data = df[input_col].str.apply()
-
-                    data = df[input_col].str.extract(separator,n=splits, expand=True)  # , expand=(splits>=0)
-
-
-                    # print("df[input_col]",df[input_col])
-                    # print("df[input_col].str",df[input_col].str)
-                    # print("data",data)
-                    print(data)
-
-                    data.compute()
-
-                    return df
-                    # print("data.columns",data.columns)
-
-                    if splits < 0:
-                        splits = data.columns
-
-                    final_columns = _final_columns(index, splits, output_col)
-
-                    # for i, col_name in final_columns:
-                        # df.cols.apply(input_col, )
-                        # df[col_name] = data[i]
-                    
-                    # mat_dict(df.agg(F.max(F.size(F.split(F.col(input_col), separator)))).ext.to_dict())
-
-                    # expr = F.split(F.col(input_col), separator)
-                    # final_columns = _final_columns(index, splits, output_col)
-                    # for i, col_name in final_columns:
-                        # df = df.withColumn(col_name, expr.getItem(i))
-
-                else:
-                    RaiseIt.type_error(input_col, ["int", "bool", "float", "object"])
-                # df = df.meta.preserve(self, Actions.UNNEST.value, [v for k, v in final_columns])
-            
-=======
 
             def spread_split(row, output_col, splits):
 
@@ -618,7 +537,6 @@
                 df[output_col+'_'+str(splits-1)] = df[input_col].astype(str).str.split(separator,splits-1)
                 df = df.apply(spread_split, axis=1, output_col=output_col, splits=splits, meta=df)
 
->>>>>>> e2783e2a
             return df
 
 
@@ -653,25 +571,6 @@
                     regex = re.compile("|".join(map(re.escape, search_and_replace_by.keys())))
                 elif search_by == "words":
                     regex = re.compile(r'\b%s\b' % r'\b|\b'.join(map(re.escape, search_and_replace_by.keys())))
-<<<<<<< HEAD
-
-                print('search_and_replace_by',search_and_replace_by)
-
-                def partition_replace(dfp, __input_col, _search_and_replace_by):
-                    # if dfp[__input_col] is not None:
-                    #     df[__input_col] = regex.sub(lambda match: _search_and_replace_by[match.group(0)], str(dfp[__input_col]))
-                    
-                    return 'a'
-                
-                def multiple_replace(_value, _search_and_replace_by):
-                    if _value is not None:
-                        return regex.sub(lambda match: _search_and_replace_by[match.group(0)], str(_value))
-                    else:
-                        return None
-
-                return _df.cols.apply(_input_col, multiple_replace, "str", search_and_replace_by,
-                                      output_cols=_output_col)
-=======
                 
                 def multiple_replace(value, search_and_replace_by):
                     if value is not None:
@@ -681,7 +580,6 @@
 
                 return _df.cols.apply(input_col, multiple_replace, "str", search_and_replace_by,
                                       output_cols=output_col)
->>>>>>> e2783e2a
 
                 return _df
 
