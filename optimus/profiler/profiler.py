--- conflicted
+++ resolved
@@ -199,12 +199,7 @@
         # Render template
         # Create the profiler info header
         html = ""
-<<<<<<< HEAD
         general_template = template_env.get_template("/build/general_info.html")
-=======
-        general_template = template_env.get_template("general_info.html")
-
->>>>>>> a677bd8f
         html = html + general_template.render(data=output)
 
         template = template_env.get_template("/build/one_column.html")
