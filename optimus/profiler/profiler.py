import configparser
import copy
from collections import OrderedDict

import humanize
import imgkit
import jinja2
import simplejson as json
from glom import assign

from optimus.helpers.check import is_list_of_str, is_dict, is_column_a
from optimus.helpers.columns import parse_columns
from optimus.helpers.constants import RELATIVE_ERROR, Actions, PYTHON_TO_PROFILER
from optimus.helpers.decorators import time_it
from optimus.helpers.functions import absolute_path, update_dict
from optimus.helpers.json import json_converter
from optimus.helpers.logger import logger
from optimus.helpers.output import print_html
from optimus.helpers.raiseit import RaiseIt
from optimus.profiler.functions import fill_missing_col_types, \
    write_json, write_html
from optimus.profiler.templates.html import FOOTER, HEADER
from optimus.spark.plots.functions import plot_frequency, plot_missing_values, plot_hist

MAX_BUCKETS = 33
BATCH_SIZE = 20


class Profiler:

    def __init__(self, output_path=None):
        """

        :param output_path:
        """

        config = configparser.ConfigParser()
        # If not path defined. Try to load from the config.ini file
        if output_path is None:
            try:
                # try to load the config file
                config.read("config.ini")
                output_path = config["PROFILER"]["Output"]
            except (IOError, KeyError):
                logger.print("Config.ini not found")
                output_path = "data.json"

        self.html = None
        self.json = None
        self.path = output_path
        self.rows_count = None
        self.cols_count = None

        self.output_columns = {}

    @time_it
    def run(self, df, columns="*", buckets=MAX_BUCKETS, infer=False, relative_error=RELATIVE_ERROR, approx_count=True,
            mismatch=None, advanced_stats=True):
        """
        Return spark statistical information in HTML Format
        :param df: Dataframe to be analyzed
        :param columns: Columns to be analyzed
        :param buckets: Number of buckets calculated to print the histogram
        :param infer: infer data type
        :param relative_error: Relative Error for quantile discretizer calculation
        :param approx_count: Use approx_count_distinct or countDistinct
        :param mismatch:
        :param advanced_stats:
        :return:
        """

        columns = parse_columns(df, columns)
        output = self.dataset(df, columns, buckets, infer, relative_error, approx_count, format="dict",
                              mismatch=mismatch, advanced_stats=advanced_stats)

        # Load jinja
        template_loader = jinja2.FileSystemLoader(searchpath=absolute_path("/profiler/templates/out"))
        template_env = jinja2.Environment(loader=template_loader, autoescape=True)

        # Render template
        # Create the profiler info header
        html = ""
        general_template = template_env.get_template("general_info.html")
        html = html + general_template.render(data=output)

        template = template_env.get_template("one_column.html")
        # Create every column stats
        for col_name in columns:
            hist_pic = None
            freq_pic = None

            col = output["columns"][col_name]
            if "hist" in col["stats"]:
                hist_dict = col["stats"]["hist"]

                if col["column_dtype"] == "date":
                    hist_year = plot_hist({col_name: hist_dict["years"]}, "base64", "years")
                    hist_month = plot_hist({col_name: hist_dict["months"]}, "base64", "months")
                    hist_weekday = plot_hist({col_name: hist_dict["weekdays"]}, "base64", "weekdays")
                    hist_hour = plot_hist({col_name: hist_dict["hours"]}, "base64", "hours")
                    hist_minute = plot_hist({col_name: hist_dict["minutes"]}, "base64", "minutes")
                    hist_pic = {"hist_years": hist_year, "hist_months": hist_month, "hist_weekdays": hist_weekday,
                                "hist_hours": hist_hour, "hist_minutes": hist_minute}

                elif col["column_dtype"] == "int" or col["column_dtype"] == "string" or col[
                    "column_dtype"] == "decimal":
                    hist = plot_hist({col_name: hist_dict}, output="base64")
                    hist_pic = {"hist_numeric_string": hist}
            if "frequency" in col:
                freq_pic = plot_frequency({col_name: col["frequency"]}, output="base64")

            html = html + template.render(data=col, freq_pic=freq_pic, hist_pic=hist_pic)

        # Save in case we want to output to a html file
        # self.html = html + df.ext.display_html(10)
        self.html = html

        # Display HTML
        print_html(self.html)

        # JSON
        # Save in case we want to output to a json file
        self.json = output

        return self

    def to_image(self, output_path):
        """
        Save the profiler result as image
        :param self:
        :param output_path: path where the image will be saved
        :return:
        """
        css = absolute_path("/css/styles.css")
        imgkit.from_string(self.html, output_path, css=css)

        print_html("<img src='" + output_path + "'>")

    def to_file(self, path=None, output="html"):
        """
        Save profiler data to a file in the specified format (html, json)
        :param output: html or json
        :param path: filename in which the data will be saved
        :return:
        """

        if path is None:
            RaiseIt.value_error(path, "str")

        # We need to append a some extra html tags to display it correctly in the browser.
        if output == "html":
            if self.html is None:
                RaiseIt.not_ready_error(
                    "You must first run the profiler, then it can be exported. Try op.profiler.run(df, '*')")

            write_html(HEADER + self.html + FOOTER, path)
        elif output == "json":
            if self.json is None:
                RaiseIt.not_ready_error(
                    "You must first run the profiler, then it can be exported. Try op.profiler.run(df, '*')")

            write_json(self.json, path)
        else:

            RaiseIt.type_error(output, ["html", "json"])

    def to_json(self, df, columns="*", buckets=10, infer=False, relative_error=RELATIVE_ERROR, approx_count=True,
                sample=10000, stats=True, mismatch=None):
        return self.dataset(df, columns=columns, buckets=buckets, infer=infer, relative_error=relative_error,
                            approx_count=approx_count,
                            sample=sample, stats=stats, format="json", mismatch=mismatch)

    def cols_needs_profiling(self, df, columns):
        """
        Calculate the columns that needs to be profiled.
        :return:
        """
        # Metadata
        # If not empty the profiler already run.
        # So process the dataframe's metadata to be sure which columns need to be profiled

        actions = df.ext.get_meta("transformations.actions")
        are_actions = actions is not None and len(actions) > 0

        # Process actions to check if any column must be processed
        if self.is_cached():
            if are_actions:

                drop = ["drop"]

                def match_actions_names(_actions):
                    """
                    Get a list of columns which have been applied and specific action.
                    :param _actions:
                    :return:
                    """

                    _actions_json = df.ext.get_meta("transformations.actions")

                    modified = []
                    for action in _actions:
                        if _actions_json.get(action):
                            # Check if was renamed
                            col = _actions_json.get(action)
                            if len(match_renames(col)) == 0:
                                _result = col
                            else:
                                _result = match_renames(col)
                            modified = modified + _result

                    return modified

                def match_renames(_col_names):
                    """
                    Get a list fo columns and return the renamed version.
                    :param _col_names:
                    :return:
                    """
                    _renamed_columns = []
                    _actions = df.ext.get_meta("transformations.actions")
                    _rename = _actions.get("rename")

                    def get_name(_col_name):
                        c = _rename.get(_col_name)
                        # The column has not been rename. Get the actual column name
                        if c is None:
                            c = _col_name
                        return c

                    if _rename:
                        # if a list
                        if is_list_of_str(_col_names):
                            for _col_name in _col_names:
                                # The column name has been changed. Get the new name
                                _renamed_columns.append(get_name(_col_name))
                        # if a dict
                        if is_dict(_col_names):
                            for _col1, _col2 in _col_names.items():
                                _renamed_columns.append({get_name(_col1): get_name(_col2)})

                    else:
                        _renamed_columns = _col_names
                    return _renamed_columns

                # New columns
                new_columns = []

                current_col_names = df.cols.names()
                renamed_cols = match_renames(df.ext.get_meta("transformations.columns"))
                for current_col_name in current_col_names:
                    if current_col_name not in renamed_cols:
                        new_columns.append(current_col_name)

                # Rename keys to match new names
                profiler_columns = self.output_columns["columns"]
                actions = df.ext.get_meta("transformations.actions")
                rename = actions.get("rename")
                if rename:
                    for k, v in actions["rename"].items():
                        profiler_columns[v] = profiler_columns.pop(k)
                        profiler_columns[v]["name"] = v

                # Drop Keys
                for col_names in match_actions_names(drop):
                    profiler_columns.pop(col_names)

                # Copy Keys
                copy_columns = df.ext.get_meta("transformations.actions.copy")
                if copy_columns is not None:
                    for source, target in copy_columns.items():
                        profiler_columns[target] = profiler_columns[source].copy()
                        profiler_columns[target]["name"] = target
                    # Check is a new column is a copied column
                    new_columns = list(set(new_columns) - set(copy_columns.values()))

                # Actions applied to current columns

                modified_columns = match_actions_names(Actions.list())
                calculate_columns = modified_columns + new_columns

                # Remove duplicated.
                calculate_columns = list(set(calculate_columns))

            elif not are_actions:
                calculate_columns = None
            # elif not is_cached:
        else:
            calculate_columns = columns

        return calculate_columns

    def is_cached(self):
        """

        :return:
        """
        return len(self.output_columns) > 0

    def dataset(self, df, columns="*", buckets=10, infer=False, relative_error=RELATIVE_ERROR, approx_count=True,
                sample=10000, stats=True, format="dict", mismatch=None, advanced_stats=False):
        """
        Return the profiling data in json format
        :param df: Dataframe to be processed
        :param columns: column to calculate the histogram
        :param buckets: buckets on the histogram
        :param infer:
        :param relative_error:
        :param approx_count:
        :param sample: numbers of rows to retrieve with random sampling
        :param stats: calculate stats, if not only data table returned
        :param format: dict or json
        :param mismatch:
        :param advanced_stats:
        :return: dict or json
        """
        output_columns = self.output_columns
        cols_to_profile = self.cols_needs_profiling(df, columns)

        # Get the stats for all the columns
        if stats is True:
            # Are there column to process?
            if cols_to_profile or not self.is_cached():
                rows_count = df.count()
                self.rows_count = rows_count
                self.cols_count = cols_count = len(df.columns)
                updated_columns = self.columns_stats(df, cols_to_profile, buckets, infer, relative_error, approx_count,
                                                     mismatch, advanced_stats)

                output_columns = update_dict(output_columns, updated_columns)

<<<<<<< HEAD
                assign(output_columns, "name", df.ext.get_name(), dict)
=======
                assign(output_columns, "name", df.get_name(), dict)
>>>>>>> fc80392c
                assign(output_columns, "file_name", df.ext.get_meta("file_name"), dict)

                # Add the General data summary to the output
                data_set_info = {'cols_count': cols_count,
                                 'rows_count': rows_count,
                                 'size': humanize.naturalsize(df.ext.size()),
                                 'sample_size': sample}

                assign(output_columns, "summary", data_set_info, dict)

                # Nulls
                total_count_na = 0
                for k, v in output_columns["columns"].items():
                    total_count_na = total_count_na + v["stats"]["count_na"]

                assign(output_columns, "summary.missing_count", total_count_na, dict)
                assign(output_columns, "summary.p_missing", round(total_count_na / self.rows_count * 100, 2))

            # TODO: drop, rename and move operation must affect  the sample
            sample = {"columns": [{"title": cols} for cols in df.cols.names()],
                      "value": df.ext.sample(sample).rows.to_list(columns)}

            assign(output_columns, "sample", sample, dict)

        actual_columns = output_columns["columns"]
        # Order columns
        output_columns["columns"] = dict(OrderedDict(
            {_cols_name: actual_columns[_cols_name] for _cols_name in df.cols.names() if
             _cols_name in list(actual_columns.keys())}))

        if format == "json":
            result = json.dumps(output_columns, ignore_nan=True, default=json_converter)
        else:
            result = output_columns

        self.output_columns = output_columns

        df.ext.reset()
        df.ext.columns_meta(df.cols.names())

        return result

    def columns_stats(self, df, columns, buckets=10, infer=False, relative_error=RELATIVE_ERROR, approx_count=True,
                      mismatch=None, advanced_stats=True):
        """
        Return statistical information about a specific column in json format
        :param df: Dataframe to be processed
        :param columns: Columns that you want to profile
        :param buckets: Create buckets divided by range. Each bin is equal.
        :param infer: try to infer the column dataType
        :param relative_error: relative error when the percentile is calculated.
        0 more precision/slow 1 less precision/faster
        :param approx_count: Use the function approx_count_distinct or countDistinct. approx_count_distinct is faster
        :param mismatch:
        :param advanced_stats:
        :return: json object
        """

        columns = parse_columns(df, columns)

        # Initialize Objects
        logger.print("Processing Stats For columns...")

        # Get columns data types. This is necessary to make the pertinent histogram calculations.
        count_by_data_type = df.cols.count_by_dtypes(columns, infer=infer, mismatch=mismatch)

        count_by_data_type_no_mismatch = copy.deepcopy(count_by_data_type)

        # Info from all the columns
        type_details = {}

        for col_name in columns:
            # Not count mismatch
            if "mismatch" in count_by_data_type_no_mismatch[col_name]:
                count_by_data_type_no_mismatch[col_name].pop("mismatch")

            # Get the greatest count by column data type
            greatest_data_type_count = max(count_by_data_type_no_mismatch[col_name],
                                           key=count_by_data_type_no_mismatch[col_name].get)
            cat = PYTHON_TO_PROFILER.get(greatest_data_type_count)

            assign(type_details, col_name + ".dtype", greatest_data_type_count, dict)
            assign(type_details, col_name + ".type", cat, dict)
            assign(type_details, col_name + ".stats", count_by_data_type[col_name], dict)

        # Count the categorical, numerical, boolean and date columns
        count_types = {}
        for value in type_details.values():
            name = value["dtype"]
            if name in count_types:
                count_types[name] += 1
            else:
                count_types[name] = 1

        # List the data types this data set have
        dtypes = [key for key, value in count_types.items() if value > 0]

        columns_info = {}
        columns_info["count_types"] = fill_missing_col_types(count_types)
        columns_info["total_count_dtypes"] = len(dtypes)
        columns_info["dtypes_list"] = dtypes
        columns_info["columns"] = type_details

        # Aggregation
        stats = self.columns_agg(df, columns, buckets, relative_error, approx_count, advanced_stats)

        # Calculate Frequency
        logger.print("Processing Frequency ...")
        # print("COLUMNS",columns)
        df_freq = df.cols.select(columns, data_type=df.constants.NUMERIC_TYPES, invert=True)

        freq = None
        if df_freq is not None:
            freq = df_freq.cols.frequency("*", buckets, True, self.rows_count)
            # print("FREQUENCY1", freq)
        for col_name in columns:
            col_info = {}
            assign(col_info, "stats", stats[col_name], dict)

            if freq is not None:
                if col_name in freq:
                    # print("ASSIGN")
                    assign(col_info, "frequency", freq[col_name])

            assign(col_info, "name", col_name)
            assign(col_info, "column_dtype", columns_info["columns"][col_name]['dtype'])
            assign(col_info, "dtypes_stats", columns_info["columns"][col_name]['stats'])
            assign(col_info, "column_type", columns_info["columns"][col_name]['type'])
            assign(columns_info, "columns." + col_name, col_info, dict)

            assign(col_info, "id", df.cols.get_meta(col_name, "id"))

        return columns_info

    def columns_agg(self, df, columns, buckets=10, relative_error=RELATIVE_ERROR, approx_count=True,
                    advanced_stats=True):
        columns = parse_columns(df, columns)
        n = BATCH_SIZE
        list_columns = [columns[i * n:(i + 1) * n] for i in range((len(columns) + n - 1) // n)]
        # we have problems sending +100 columns at the same time. Processing in batch

        result = {}

        for i, cols in enumerate(list_columns):
            logger.print("Batch Stats {BATCH_NUMBER}. Processing columns{COLUMNS}".format(BATCH_NUMBER=i, COLUMNS=cols))

            # Count uniques is necessary for calculate the histogram buckets
            funcs = [df.functions.count_uniques_agg]
            exprs = df.cols.create_exprs(cols, funcs, approx_count)

            funcs = [df.functions.min, df.functions.max]
            exprs.extend(df.cols.create_exprs(cols, funcs))

            funcs = [df.functions.count_na_agg]
            exprs.extend(df.cols.create_exprs(cols, funcs, df))

            if advanced_stats is True:
                funcs = [df.functions.stddev, df.functions.kurtosis, df.functions.mean, df.functions.skewness,
                         df.functions.sum, df.functions.variance, df.functions.zeros_agg]
                exprs.extend(df.cols.create_exprs(cols, funcs))

                # TODO: None in basic calculation
                funcs = [df.functions.percentile_agg]
                exprs.extend(df.cols.create_exprs(cols, funcs, df, [0.05, 0.25, 0.5, 0.75, 0.95],
                                                  relative_error))

            result.update(df.cols.exec_agg(exprs))

        n = BATCH_SIZE
        result_hist = {}
        list_columns = [columns[i * n:(i + 1) * n] for i in range((len(columns) + n - 1) // n)]

        for i, cols in enumerate(list_columns):
            logger.print(
                "Batch Histogram {BATCH_NUMBER}. Processing columns{COLUMNS}".format(BATCH_NUMBER=i, COLUMNS=cols))

            funcs = [df.functions.hist_agg]

            for col_name in cols:
                # Only process histogram for numeric columns. For other data types using frequency
                if is_column_a(df, col_name, df.constants.NUMERIC_TYPES):
                    min_max = {"min": result[col_name]["min"], "max": result[col_name]["max"]}
                    buckets = result[col_name]["count_uniques"] - 1
                    if buckets > MAX_BUCKETS:
                        buckets = MAX_BUCKETS
                    elif buckets == 0:
                        buckets = 1
                    exprs.extend(df.cols.create_exprs(col_name, funcs, df, buckets, min_max))
            agg_result = df.cols.exec_agg(exprs)
            if agg_result is not None:
                result_hist.update(agg_result)

        # Merge results
        for col_name in result:
            if col_name in result_hist:
                result[col_name].update(result_hist[col_name])

        def extra_columns_stats(df, col_name, stats):
            """
            Specific Stats for numeric columns
            :param df:
            :param col_name:
            :param stats:
            :return:
            """

            col_info = {}

            max_value = stats[col_name]["max"]
            min_value = stats[col_name]["min"]

            if is_column_a(df, col_name, df.constants.NUMERIC_TYPES):
                stddev = stats[col_name]['stddev']
                mean = stats[col_name]['mean']

                quantile = stats[col_name]["percentile"]
                if max_value is not None and min_value is not None:
                    col_info['range'] = max_value - min_value
                else:
                    col_info['range'] = None

                col_info['median'] = quantile["0.5"]

                q1 = quantile["0.25"]
                q3 = quantile["0.75"]

                if q1 is not None and q3 is not None:
                    col_info['interquartile_range'] = q3 - q1
                else:
                    col_info['interquartile_range'] = None

                if mean != 0 and mean is not None:
                    col_info['coef_variation'] = round((stddev / mean), 5)
                else:
                    col_info['coef_variation'] = None

                mad = df.cols.mad(col_name)
                if mad is not None:
                    col_info['mad'] = round(df.cols.mad(col_name), 5)
                else:
                    col_info['mad'] = None

            if self.rows_count is None:
                self.rows_count = df.count()

            col_info['p_count_na'] = round((stats[col_name]['count_na'] * 100) / self.rows_count, 2)
            col_info['p_count_uniques'] = round((stats[col_name]['count_uniques'] * 100) / self.rows_count, 2)
            return col_info

        if advanced_stats is True:
            for col_name in columns:
                result.update(extra_columns_stats(df, col_name, result))

        return result

    @staticmethod
    def missing_values(df, columns):
        """
        Rerturn the missing values columns statistics
        :param df: Dataframe to be analyzed
        :param columns: columns to be analyzed
        :return:
        """
        columns = parse_columns(df, columns)

        data = {}
        cols = {}
        rows_count = df.count()
        for col_name in columns:
            missing_count = df.cols.count_na(col_name)

            data[col_name] = {"missing": missing_count,
                              "%": str(round(missing_count / rows_count, 2)) + "%"}

        cols["data"] = data
        cols["count"] = rows_count

        plot_missing_values(cols)<|MERGE_RESOLUTION|>--- conflicted
+++ resolved
@@ -328,11 +328,7 @@
 
                 output_columns = update_dict(output_columns, updated_columns)
 
-<<<<<<< HEAD
-                assign(output_columns, "name", df.ext.get_name(), dict)
-=======
                 assign(output_columns, "name", df.get_name(), dict)
->>>>>>> fc80392c
                 assign(output_columns, "file_name", df.ext.get_meta("file_name"), dict)
 
                 # Add the General data summary to the output
