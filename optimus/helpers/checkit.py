"""
Helpers to check if an object match a date type
"""

from pyspark.sql import DataFrame
import os


def is_same_class(class1, class2):
    """
    Check if 2 class are the same
    :param class1:
    :param class2:
    :return:
    """
    return class1 == class2


def is_(value, type_):
    """
    Check if a value is instance of a class
    :param value:
    :param type_:
    :return:
    """

    return isinstance(value, type_)


def is_type(type1, type2):
    """
    Check if a value is a specific class
    :param type1:
    :param type2:
    :return:
    """
    return type1 == type2


def is_function(value):
    """
    Check if a param is a function
    :param value: object to check for
    :return:
    """
    return hasattr(value, '__call__')


def is_list(value):
    """
    Check if an object is a list
    :param value:
    :return:
    """
    return isinstance(value, list)


def is_list_empty(value):
    """
    Check is a list is empty
    :param value:
    :return:
    """
    return len(value) == 0


def is_dict(value):
    """
    Check if an object is a list
    :param value:
    :return:
    """
    return isinstance(value, dict)


def is_tuple(value):
    """
    Check if an object is a tuple
    :param value:
    :return:
    """
    return isinstance(value, tuple)


def is_list_of_str_or_int(value):
    """
    Check if an object is a string or an integer
    :param value:
    :return:
    """
    return bool(value) and isinstance(value, list) and all(isinstance(elem, (int, str)) for elem in value)


def is_list_of_str_or_num(value):
    """
    Check if an object is string, integer or float
    :param value:
    :return:
    """
    return bool(value) and isinstance(value, list) and all(isinstance(elem, (str, int, float)) for elem in value)


def is_list_of_dataframes(value):
    """
    Check if an object is a Spark DataFrame
    :param value:
    :return:
    """
    return bool(value) and isinstance(value, list) and all(isinstance(elem, DataFrame) for elem in value)


def is_filepath(file_path):
    """
    Check if a value ia a valid file path
    :param file_path:
    :return:
    """
    # the file is there
    if os.path.exists(file_path):
        return True
    # the file does not exists but write privileges are given
    elif os.access(os.path.dirname(file_path), os.W_OK):
        return True
    # can not write there
    else:
        return False


def is_ip(value):
    """
    Check if a value is valid ip
    :param value:
    :return:
    """
    parts = value.split(".")
    if len(parts) != 4:
        return False
    for item in parts:
        if not 0 <= int(item) <= 255:
            return False
    return True


def is_list_of_strings(value):
    """
    Check if all elements in a list are strings
    :param value:
    :return:
    """
    return bool(value) and isinstance(value, list) and all(isinstance(elem, str) for elem in value)


def is_list_of_numeric(value):
    """
    Check if all elements in a list are int or float
    :param value:
    :return:
    """
    return bool(value) and isinstance(value, list) and all(isinstance(elem, (int, float)) for elem in value)


def is_list_of_tuples(value):
    """
    Check if all elements in a list are tuples
    :param value:
    :return:
    """

    return bool(value) and isinstance(value, list) and all(isinstance(elem, tuple) for elem in value)


def is_list_of_one_element(value):
    """
    Check if a var is a single element
    :param value:
    :return:
    """
    if is_list(value):
        return len(value) == 1


def is_dict_of_one_element(value):
    """
    Check if a var is a single element
    :param value:
    :return:
    """
    if is_dict(value):
        return len(value) == 1


def is_one_element(value):
    """
    Check if a var is a single element
    :param value:
    :return:
    """
    return isinstance(value, (str, int, float, bool))


def is_num_or_str(value):
    """
    Check if a var is numeric(int, float) or string
    :param value:
    :return:
    """
    return isinstance(value, (int, float, str))


def is_str_or_int(value):
    """
    Check if a var is a single element
    :param value:
    :return:
    """

    return isinstance(value, (str, int))


def is_numeric(value):
    """
    Check if a var is a single element
    :param value:
    :return:
    """
    return isinstance(value, (int, float))


def is_str(value):
    """
    Check if an object is a string
    :param value:
    :return:
    """
    return isinstance(value, str)


def is_int(value):
    """
    Check if an object is an integer
    :param value:
    :return:
    """
    return isinstance(value, int)


# TODO: can be confused with is_type
def is_dataframe(value):
    """
    Check if an object is a Spark DataFrame
    :param value:
    :return:
    """
    return isinstance(value, DataFrame)
<<<<<<< HEAD


def has_(value, _type):
    return any(isinstance(elem, _type) for elem in value)


def is_data_type(value, data_type):
    """
    Check if a value can be casted to a specific
    :param value: value to be checked
    :param data_type:
    :return:
    """

    _data_type = "string"
    if isinstance(value, int):  # Check if value is integer
        _data_type = "int"
    elif isinstance(value, float):
        _data_type = "float"
    elif isinstance(value, bool):
        _data_type = "boolean"
    # if string we try to parse it to int, float or bool
    elif isinstance(value, str):
        try:
            int(value)
            _data_type = "int"
        except ValueError:
            pass
        try:
            float(value)
            _data_type = "float"
        except ValueError:
            pass
        try:
            # int(value)
            value = value.lower()
            if value == "true" or value == "false":
                _data_type = "bool"
        except ValueError:
            pass

    else:
        _data_type = "null"

    if _data_type == data_type:
        return True
    else:
        return False
=======
>>>>>>> ec52636b
<|MERGE_RESOLUTION|>--- conflicted
+++ resolved
@@ -252,54 +252,7 @@
     :return:
     """
     return isinstance(value, DataFrame)
-<<<<<<< HEAD
 
 
 def has_(value, _type):
-    return any(isinstance(elem, _type) for elem in value)
-
-
-def is_data_type(value, data_type):
-    """
-    Check if a value can be casted to a specific
-    :param value: value to be checked
-    :param data_type:
-    :return:
-    """
-
-    _data_type = "string"
-    if isinstance(value, int):  # Check if value is integer
-        _data_type = "int"
-    elif isinstance(value, float):
-        _data_type = "float"
-    elif isinstance(value, bool):
-        _data_type = "boolean"
-    # if string we try to parse it to int, float or bool
-    elif isinstance(value, str):
-        try:
-            int(value)
-            _data_type = "int"
-        except ValueError:
-            pass
-        try:
-            float(value)
-            _data_type = "float"
-        except ValueError:
-            pass
-        try:
-            # int(value)
-            value = value.lower()
-            if value == "true" or value == "false":
-                _data_type = "bool"
-        except ValueError:
-            pass
-
-    else:
-        _data_type = "null"
-
-    if _data_type == data_type:
-        return True
-    else:
-        return False
-=======
->>>>>>> ec52636b
+    return any(isinstance(elem, _type) for elem in value)