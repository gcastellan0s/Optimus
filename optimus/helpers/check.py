"""
Helpers to check if an object match a date type
"""

<<<<<<< HEAD

# TODO: can be confused with is_type
from optimus.helpers.parser import parse_spark_dtypes
from optimus.helpers.converter import val_to_list, one_list_to_val
=======
import math
import pandas as pd
from dask import distributed
from dask.dataframe.core import DataFrame as DaskDataFrame
from pyspark.sql import DataFrame as SparkDataFrame
from pyspark.sql import functions as F

from optimus.helpers.converter import one_list_to_val, val_to_list
from optimus.helpers.parser import parse_dtypes
>>>>>>> 1af5c5cc
from optimus.helpers.raiseit import RaiseIt


def has_(value, _type):
    """
    Check if a list has a element of a specific data type
    :param value: list
    :param _type: data type to check
    :return:
    """
    return any(isinstance(elem, _type) for elem in value)


def is_column_a(df, column, dtypes):
    """
    Check if column match a list of data types
    :param df: spark
    :param column: column to be compared with
    :param dtypes: types to be checked
    :return:
    """
    column = val_to_list(column)

    if len(column) > 1:
        RaiseIt.length_error(column, 1)

    data_type = tuple(val_to_list(parse_dtypes(df, dtypes)))
    column = one_list_to_val(column)

    # Filter columns by data type
<<<<<<< HEAD
    return isinstance(df.schema[column].dataType, data_type)
=======
    return isinstance(df.schema[column].dataType, data_type)


def is_list_of_str(value):
    """
    Check if an object is a list of strings
    :param value:
    :return:
    """
    return bool(value) and isinstance(value, list) and all(isinstance(elem, str) for elem in value)


def is_list_of_futures(value):
    """
    Check if an object is a list of strings
    :param value:
    :return:
    """
    return bool(value) and isinstance(value, list) and all(
        isinstance(elem, distributed.client.Future) for elem in value)


def is_list_of_int(value):
    """
    Check if an object is a list of integers
    :param value:
    :return:
    """
    return bool(value) and isinstance(value, list) and all(isinstance(elem, int) for elem in value)


def is_list_of_float(value):
    """
    Check if an object is a list of floats
    :param value:
    :return:
    """
    return bool(value) and isinstance(value, list) and all(isinstance(elem, float) for elem in value)


def is_list_of_str_or_int(value):
    """
    Check if an object is a string or an integer
    :param value:
    :return:
    """
    return bool(value) and isinstance(value, list) and all(isinstance(elem, (int, str)) for elem in value)


def is_list_of_str_or_num(value):
    """
    Check if an object is string, integer or float
    :param value:
    :return:
    """
    return bool(value) and isinstance(value, list) and all(isinstance(elem, (str, int, float)) for elem in value)


def is_list_of_dataframes(value):
    """
    Check if an object is a Spark DataFrame
    :param value:
    :return:
    """
    return bool(value) and isinstance(value, list) and all(isinstance(elem, SparkDataFrame) for elem in value)


def is_filepath(file_path):
    """
    Check if a value ia a valid file path
    :param file_path:
    :return:
    """
    # the file is there
    if os.path.exists(file_path):
        return True
    # the file does not exists but write privileges are given
    elif os.access(os.path.dirname(file_path), os.W_OK):
        return True
    # can not write there
    else:
        return False


def is_ip(value):
    """
    Check if a value is valid ip
    :param value:
    :return:
    """
    parts = value.split(".")
    if len(parts) != 4:
        return False
    for item in parts:
        if not 0 <= int(item) <= 255:
            return False
    return True


def is_list_of_strings(value):
    """
    Check if all elements in a list are strings
    :param value:
    :return:
    """
    return bool(value) and isinstance(value, list) and all(isinstance(elem, str) for elem in value)


def is_list_of_numeric(value):
    """
    Check if all elements in a list are int or float
    :param value:
    :return:
    """
    return bool(value) and isinstance(value, list) and all(isinstance(elem, (int, float)) for elem in value)


def is_list_of_list(value):
    """
    Check if all elements in a list are tuples
    :param value:
    :return:
    """

    return bool(value) and isinstance(value, list) and all(isinstance(elem, list) for elem in value)


def is_list_of_tuples(value):
    """
    Check if all elements in a list are tuples
    :param value:
    :return:
    """

    return bool(value) and isinstance(value, list) and all(isinstance(elem, tuple) for elem in value)


def is_list_of_one_element(value):
    """
    Check if a var is a single element
    :param value:
    :return:
    """
    if is_list(value):
        return len(value) == 1


def is_dict_of_one_element(value):
    """
    Check if a var is a single element
    :param value:
    :return:
    """
    if is_dict(value):
        return len(value) == 1


def is_one_element(value):
    """
    Check if a var is a single element
    :param value:
    :return:
    """
    return isinstance(value, (str, int, float, bool))


def is_num_or_str(value):
    """
    Check if a var is numeric(int, float) or string
    :param value:
    :return:
    """
    return isinstance(value, (int, float, str))


def is_str_or_int(value):
    """
    Check if a var is a single element
    :param value:
    :return:
    """

    return isinstance(value, (str, int))


def is_numeric(value):
    """
    Check if a var is a single element
    :param value:
    :return:
    """
    return isinstance(value, (int, float))


def is_str(value):
    """
    Check if an object is a string
    :param value:
    :return:
    """
    return isinstance(value, str)


def is_int(value):
    """
    Check if an object is an integer
    :param value:
    :return:
    """
    return isinstance(value, int)


def is_url(value):
    regex = re.compile(
        r'^(?:http|ftp|hdfs)s?://'  # http:// or https://
        r'(?:(?:[A-Z0-9](?:[A-Z0-9-]{0,61}[A-Z0-9])?\.)+(?:[A-Z]{2,6}\.?|[A-Z0-9-]{2,}\.?)|'  # domain...
        r'localhost|'  # localhost...
        r'\d{1,3}\.\d{1,3}\.\d{1,3}\.\d{1,3})'  # ...or ip
        r'(?::\d+)?'  # optional port
        r'(?:/?|[/?]\S+)$', re.IGNORECASE)

    return re.match(regex, value)


def is_float(value):
    """
    Check if an object is an integer
    :param value:
    :return:
    """
    return isinstance(value, float)


def is_spark_dataframe(value):
    """
    Check if an object is a Spark DataFrame
    :param value:
    :return:
    """
    return isinstance(value, SparkDataFrame)


def is_pandas_dataframe(value):
    """
    Check if an object is a Pandas DataFrame
    :param value:
    :return:
    """
    return isinstance(value, pd.DataFrame)


def is_dask_dataframe(value):
    """
    Check if an object is a Dask DataFrame
    :param value:
    :return:
    """
    return isinstance(value, DaskDataFrame)


def is_bool(value):
    return isinstance(value, bool)


def is_datetime(value):
    """
    Check if an object is a datetime
    :param value:
    :return:
    """

    return isinstance(value, datetime.datetime)


def is_binary(value):
    """
    Check if an object is a bytearray
    :param value:
    :return:
    """
    return isinstance(value, bytearray)


def is_date(value):
    """
    Check if an object is a date
    :param value:
    :return:
    """

    return isinstance(value, datetime.date)


def has_(value, _type):
    """
    Check if a list has a element of a specific data type
    :param value: list
    :param _type: data type to check
    :return:
    """
    return any(isinstance(elem, _type) for elem in value)


def equal_function(f1, f2):
    f2 = val_to_list(f2)
    for func in f2:
        if f1.__name__ == func.__name__:
            return True
    return False
>>>>>>> 1af5c5cc
<|MERGE_RESOLUTION|>--- conflicted
+++ resolved
@@ -2,12 +2,6 @@
 Helpers to check if an object match a date type
 """
 
-<<<<<<< HEAD
-
-# TODO: can be confused with is_type
-from optimus.helpers.parser import parse_spark_dtypes
-from optimus.helpers.converter import val_to_list, one_list_to_val
-=======
 import math
 import pandas as pd
 from dask import distributed
@@ -15,9 +9,9 @@
 from pyspark.sql import DataFrame as SparkDataFrame
 from pyspark.sql import functions as F
 
-from optimus.helpers.converter import one_list_to_val, val_to_list
-from optimus.helpers.parser import parse_dtypes
->>>>>>> 1af5c5cc
+# TODO: can be confused with is_type
+from optimus.helpers.parser import parse_spark_dtypes
+from optimus.helpers.converter import val_to_list, one_list_to_val
 from optimus.helpers.raiseit import RaiseIt
 
 
@@ -48,316 +42,4 @@
     column = one_list_to_val(column)
 
     # Filter columns by data type
-<<<<<<< HEAD
-    return isinstance(df.schema[column].dataType, data_type)
-=======
-    return isinstance(df.schema[column].dataType, data_type)
-
-
-def is_list_of_str(value):
-    """
-    Check if an object is a list of strings
-    :param value:
-    :return:
-    """
-    return bool(value) and isinstance(value, list) and all(isinstance(elem, str) for elem in value)
-
-
-def is_list_of_futures(value):
-    """
-    Check if an object is a list of strings
-    :param value:
-    :return:
-    """
-    return bool(value) and isinstance(value, list) and all(
-        isinstance(elem, distributed.client.Future) for elem in value)
-
-
-def is_list_of_int(value):
-    """
-    Check if an object is a list of integers
-    :param value:
-    :return:
-    """
-    return bool(value) and isinstance(value, list) and all(isinstance(elem, int) for elem in value)
-
-
-def is_list_of_float(value):
-    """
-    Check if an object is a list of floats
-    :param value:
-    :return:
-    """
-    return bool(value) and isinstance(value, list) and all(isinstance(elem, float) for elem in value)
-
-
-def is_list_of_str_or_int(value):
-    """
-    Check if an object is a string or an integer
-    :param value:
-    :return:
-    """
-    return bool(value) and isinstance(value, list) and all(isinstance(elem, (int, str)) for elem in value)
-
-
-def is_list_of_str_or_num(value):
-    """
-    Check if an object is string, integer or float
-    :param value:
-    :return:
-    """
-    return bool(value) and isinstance(value, list) and all(isinstance(elem, (str, int, float)) for elem in value)
-
-
-def is_list_of_dataframes(value):
-    """
-    Check if an object is a Spark DataFrame
-    :param value:
-    :return:
-    """
-    return bool(value) and isinstance(value, list) and all(isinstance(elem, SparkDataFrame) for elem in value)
-
-
-def is_filepath(file_path):
-    """
-    Check if a value ia a valid file path
-    :param file_path:
-    :return:
-    """
-    # the file is there
-    if os.path.exists(file_path):
-        return True
-    # the file does not exists but write privileges are given
-    elif os.access(os.path.dirname(file_path), os.W_OK):
-        return True
-    # can not write there
-    else:
-        return False
-
-
-def is_ip(value):
-    """
-    Check if a value is valid ip
-    :param value:
-    :return:
-    """
-    parts = value.split(".")
-    if len(parts) != 4:
-        return False
-    for item in parts:
-        if not 0 <= int(item) <= 255:
-            return False
-    return True
-
-
-def is_list_of_strings(value):
-    """
-    Check if all elements in a list are strings
-    :param value:
-    :return:
-    """
-    return bool(value) and isinstance(value, list) and all(isinstance(elem, str) for elem in value)
-
-
-def is_list_of_numeric(value):
-    """
-    Check if all elements in a list are int or float
-    :param value:
-    :return:
-    """
-    return bool(value) and isinstance(value, list) and all(isinstance(elem, (int, float)) for elem in value)
-
-
-def is_list_of_list(value):
-    """
-    Check if all elements in a list are tuples
-    :param value:
-    :return:
-    """
-
-    return bool(value) and isinstance(value, list) and all(isinstance(elem, list) for elem in value)
-
-
-def is_list_of_tuples(value):
-    """
-    Check if all elements in a list are tuples
-    :param value:
-    :return:
-    """
-
-    return bool(value) and isinstance(value, list) and all(isinstance(elem, tuple) for elem in value)
-
-
-def is_list_of_one_element(value):
-    """
-    Check if a var is a single element
-    :param value:
-    :return:
-    """
-    if is_list(value):
-        return len(value) == 1
-
-
-def is_dict_of_one_element(value):
-    """
-    Check if a var is a single element
-    :param value:
-    :return:
-    """
-    if is_dict(value):
-        return len(value) == 1
-
-
-def is_one_element(value):
-    """
-    Check if a var is a single element
-    :param value:
-    :return:
-    """
-    return isinstance(value, (str, int, float, bool))
-
-
-def is_num_or_str(value):
-    """
-    Check if a var is numeric(int, float) or string
-    :param value:
-    :return:
-    """
-    return isinstance(value, (int, float, str))
-
-
-def is_str_or_int(value):
-    """
-    Check if a var is a single element
-    :param value:
-    :return:
-    """
-
-    return isinstance(value, (str, int))
-
-
-def is_numeric(value):
-    """
-    Check if a var is a single element
-    :param value:
-    :return:
-    """
-    return isinstance(value, (int, float))
-
-
-def is_str(value):
-    """
-    Check if an object is a string
-    :param value:
-    :return:
-    """
-    return isinstance(value, str)
-
-
-def is_int(value):
-    """
-    Check if an object is an integer
-    :param value:
-    :return:
-    """
-    return isinstance(value, int)
-
-
-def is_url(value):
-    regex = re.compile(
-        r'^(?:http|ftp|hdfs)s?://'  # http:// or https://
-        r'(?:(?:[A-Z0-9](?:[A-Z0-9-]{0,61}[A-Z0-9])?\.)+(?:[A-Z]{2,6}\.?|[A-Z0-9-]{2,}\.?)|'  # domain...
-        r'localhost|'  # localhost...
-        r'\d{1,3}\.\d{1,3}\.\d{1,3}\.\d{1,3})'  # ...or ip
-        r'(?::\d+)?'  # optional port
-        r'(?:/?|[/?]\S+)$', re.IGNORECASE)
-
-    return re.match(regex, value)
-
-
-def is_float(value):
-    """
-    Check if an object is an integer
-    :param value:
-    :return:
-    """
-    return isinstance(value, float)
-
-
-def is_spark_dataframe(value):
-    """
-    Check if an object is a Spark DataFrame
-    :param value:
-    :return:
-    """
-    return isinstance(value, SparkDataFrame)
-
-
-def is_pandas_dataframe(value):
-    """
-    Check if an object is a Pandas DataFrame
-    :param value:
-    :return:
-    """
-    return isinstance(value, pd.DataFrame)
-
-
-def is_dask_dataframe(value):
-    """
-    Check if an object is a Dask DataFrame
-    :param value:
-    :return:
-    """
-    return isinstance(value, DaskDataFrame)
-
-
-def is_bool(value):
-    return isinstance(value, bool)
-
-
-def is_datetime(value):
-    """
-    Check if an object is a datetime
-    :param value:
-    :return:
-    """
-
-    return isinstance(value, datetime.datetime)
-
-
-def is_binary(value):
-    """
-    Check if an object is a bytearray
-    :param value:
-    :return:
-    """
-    return isinstance(value, bytearray)
-
-
-def is_date(value):
-    """
-    Check if an object is a date
-    :param value:
-    :return:
-    """
-
-    return isinstance(value, datetime.date)
-
-
-def has_(value, _type):
-    """
-    Check if a list has a element of a specific data type
-    :param value: list
-    :param _type: data type to check
-    :return:
-    """
-    return any(isinstance(elem, _type) for elem in value)
-
-
-def equal_function(f1, f2):
-    f2 = val_to_list(f2)
-    for func in f2:
-        if f1.__name__ == func.__name__:
-            return True
-    return False
->>>>>>> 1af5c5cc
+    return isinstance(df.schema[column].dataType, data_type)