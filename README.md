--- conflicted
+++ resolved
@@ -42,11 +42,6 @@
  
 ## Start Optimus
 
-<<<<<<< HEAD
-
-
-=======
->>>>>>> 46856fbd
 ```python
 from optimus import Optimus
 op= Optimus()
