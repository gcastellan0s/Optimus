--- conflicted
+++ resolved
@@ -339,11 +339,7 @@
 ### Processing Dates
 
 
-<<<<<<< HEAD
 For dates data types Optimus can give you extra information
-=======
-For date data types Optimus can give you extra data
->>>>>>> ec846fb9
 ```python
 op.profiler.run(df, "year", infer=True)
 ```
@@ -435,7 +431,6 @@
 ```
 
 ## Database connection
-<<<<<<< HEAD
 Optimus have handy tools to connect to databases and extract informacion. Optimus can handle **redshift**, **postgres**, **oracle** and **mysql**
 
 ```python
@@ -447,10 +442,6 @@
 ```python
 # This import is only to hide the credentials
 from credentials import *
-=======
-
-Optimus have handy tools to connect to databases and extract information. Optimus can handle Redshift, postgres and mysql
->>>>>>> ec846fb9
 
 # For others databases use in db_type accepts 'oracle','mysql','redshift','postgres'
 
