import re

from setuptools import setup, find_packages

# Get version without importing, which avoids dependency issues
def get_version():
    with open('optimus/version.py') as version_file:
        return re.search(r"""__version__\s+=\s+(['"])(?P<version>.+?)\1""",
                         version_file.read()).group('version')
                         
import sys
if sys.version_info < (3, 5):
    raise RuntimeError('This version requires Python 3.5+')  # pragma: no cover

def readme():
    with open('Readme.txt') as f:
        return f.read()

install_requires = ['pytest', 'findspark','pytest-spark','spark-df-profiling-optimus','pyspark']
lint_requires = [
    'pep8',
    'pyflakes'
]

tests_require = ['pytest','mock', 'nose']

dependency_links = []
setup_requires=['pytest-runner']
if 'nosetests' in sys.argv[1:]:
    setup_requires.append('nose')

setup(
    name='optimuspyspark',
    version=get_version(),
    author='Favio Vazquez',
    author_email='favio.vazquez@ironmussa.com',
    url='https://github.com/ironmussa/Optimus/',
<<<<<<< HEAD
    download_url = 'https://github.com/ironmussa/Optimus/archive/0.5.2.tar.gz',
=======
    download_url = 'https://github.com/ironmussa/Optimus/archive/0.5.1.tar.gz',
>>>>>>> a48a1f28
    description=('Optimus is the missing library for cleaning and preprocessing data in a distributed fashion with pyspark.'),
    long_description=readme(),
    license='APACHE',
    packages=find_packages(),
    install_requires=install_requires,
    tests_require=tests_require,
    setup_requires=setup_requires,
    extras_require={
        'test': tests_require,
        'all': install_requires + tests_require,
        'docs': ['sphinx'] + tests_require,
        'lint': lint_requires
    },
    dependency_links=dependency_links,
    test_suite='nose.collector',
    include_package_data=False,
    classifiers=[
        'Development Status :: 3 - Alpha',
        'Intended Audience :: Developers',
        'Topic :: Scientific/Engineering :: Artificial Intelligence',
        'License :: OSI Approved :: Apache Software License',
        'Programming Language :: Python :: 3.5',
    ],
    keywords = ['datacleaner','apachespark', 'spark', 'pyspark', 'data-wrangling'],
)<|MERGE_RESOLUTION|>--- conflicted
+++ resolved
@@ -35,11 +35,7 @@
     author='Favio Vazquez',
     author_email='favio.vazquez@ironmussa.com',
     url='https://github.com/ironmussa/Optimus/',
-<<<<<<< HEAD
     download_url = 'https://github.com/ironmussa/Optimus/archive/0.5.2.tar.gz',
-=======
-    download_url = 'https://github.com/ironmussa/Optimus/archive/0.5.1.tar.gz',
->>>>>>> a48a1f28
     description=('Optimus is the missing library for cleaning and preprocessing data in a distributed fashion with pyspark.'),
     long_description=readme(),
     license='APACHE',
