<<<<<<< HEAD
mock
nose==1.3.7
=======
mock==2.0.0
nose
>>>>>>> 44836cc3
pytest
pylint<|MERGE_RESOLUTION|>--- conflicted
+++ resolved
@@ -1,9 +1,4 @@
-<<<<<<< HEAD
-mock
+mock==2.0.0
 nose==1.3.7
-=======
-mock==2.0.0
-nose
->>>>>>> 44836cc3
 pytest
 pylint